--- conflicted
+++ resolved
@@ -1,22 +1,12 @@
-<<<<<<< HEAD
-{% load static %}
+{% load static wagtailcore_tags %}
+
 <!-- mobile navigation -->
 <nav class="ui top sidebar vertical borderless menu {{ style }}" id="mobile-nav">
-    <span class="item">About</span>
-    <a class="item">Editorial</a>
-    <a class="item" href="{% url 'archive:list-collections'%}">Collections</a>
-    <a class="item" href="{% url 'archive:list' %}">Archive</a>
-=======
-{% load wagtailcore_tags %}
-
-<!-- mobile navigation -->
-<nav class="ui top sidebar inverted vertical borderless menu" id="mobile-nav">
     <a class="item" href="/history-of-the-archive/">History of the Archive</a>
     <a class="item" href="/what-is-prosody/">What is Prosody</a>
     <a class="item" href="{% slugurl 'collections'%}">About the Collections</a>
     <a class="item" href="{% slugurl 'editorial' %}">Editorial</a>
     <a class="item" href="{% url 'archive:list' %}">View the Archive</a>
->>>>>>> d69ea3c9
 </nav>
 <!-- main navigation -->
 <nav class="ui top fixed borderless menu {{ style }}" id="main-nav">
@@ -28,15 +18,6 @@
         About
         <img class="dropdown icon" src="{% static 'img/icons/RightChevron.svg' %}" alt="">
     </span>
-    <a class="editorial item {% if active == 'editorial' %}active{% endif %}">
-        Editorial
-    </a>
-<<<<<<< HEAD
-    <div class="ui header brand">
-        <a href="/">
-        </a>
-=======
-
     {# preliminary about menu from wagtail #}
     <div class="ui simple item dropdown">
         <div class="text">About</div>
@@ -48,15 +29,14 @@
             {% endfor %}
         </div>
     </div>
-
-    <a class="item" href="{% slugurl 'editorial' %}">Editorial</a>
+    <a href="{% slugurl 'editorial' %}"
+        class="editorial item {% if active == 'editorial' %}active{% endif %}">
+        Editorial
+    </a>
     <div class="ui header brand">
         <a class="item" href="{% slugurl 'home' %}">PPA</a>
->>>>>>> d69ea3c9
     </div>
-
     <div class="right menu">
-<<<<<<< HEAD
         <a class="collections item {% if active == 'collections' %}active{% endif %}"
             href="{% url 'archive:list-collections'%}">Collections
         </a>
@@ -64,12 +44,6 @@
             href="{% url 'archive:list' %}">
             Archive
             <img class="search icon" src="{% static 'img/icons/Search.svg' %}" alt="">
-=======
-        <a class="item" href="{% slugurl 'collections'%}">About the Collections</a>
-        <a class="item" href="{% url 'archive:list' %}">
-            View the Archive
-            <i class="search icon"></i>
->>>>>>> d69ea3c9
         </a>
         <a class="search item" href="{% url 'archive:list' %}" title="search">
             <img class="search icon" src="{% static 'img/icons/Search.svg' %}" alt="">
