sudo: required
language: python
addons:
  chrome: stable
  firefox: latest
python:
- '3.6'
env:
  global:
  - MOZ_HEADLESS=1
  - SOLR_VERSION=6.6.3
  - SOLR_CORE=test-ppa
cache:
  directories:
  - downloads
before_install:
- npm install
install:
- pip install -r requirements.txt
- pip install -r dev-requirements.txt
- pip install codecov
- cp ci/testsettings.py ppa/local_settings.py
- python -c "import uuid; print('SECRET_KEY = \'%s\'' % uuid.uuid4())" >> ppa/local_settings.py
before_script:
- sudo chown root /opt/google/chrome/chrome-sandbox
- sudo chmod 4755 /opt/google/chrome/chrome-sandbox
- SOLR_VERSION=$SOLR_VERSION SOLR_CORE=$SOLR_CORE bash ci/config_solr.sh
before_cache:
- rm -rf downloads/solr-${SOLR_VERSION}/
script:
<<<<<<< HEAD
- py.test --cov=ppa
- npm test
=======
- python -m pytest --cov=ppa
>>>>>>> c8ed2821
- python manage.py compress -f -v0
services:
- mysql
after_success:
- codecov
notifications:
  slack:
    secure: Om7Tv9SUF9hXoRdG8P7mUOrtcoulqyzrOBI2yRXGkF3vEizquNAIm/0LJd5xy2PIPLGhq2OvOsaGpQ6zzDnyZpYDHDG+wlcmBQjjLqT++UMjiEdKvtx3X9QGS6JqMB9GgiARwYMGrzSVhZ1ij0P2joIZhbFS1VaQkSq5mVPa/7V6ffoYV7Yo5SDhJLdBWdGb4udapPyOu0vhgBXlwIXZmOFwotdtvcmd++nRZ+UMWf0yZLPcnrKGcN7oPtBYH2FoBWDZXiJuS0i/pgxTPk8MKOeRZkYNo5iP8sHFYgyxJvRvdzkQTEAUBfsNdukXGf0NI3w2uICKqWssZvd3A6m1EQNB1hctdbUzo500VAVcb4zXQG6AQvqhoBUnY+Uy2dHs2gMqUEU7/ykLlM/vddnAD7wlR/83pT0q6EJQm2JQ735hFx3+qlJRrYX0hlajhZWISz4B5RcNlDPjrGTu5n9ZrcE2Pu7rPkHRrYodpphhkOfyqCUpj2dIsWmj1s5QTLgY4wR1xuDTLo20Xj0zlEV/yiAdjTwUpBSu1FNd2E/xcrsuh1YlWgdWBXg9psLLVa8zb3QO0wRbjKyi4NKEo+Drg+6cMMkkksYqK9/mTwTSUJc1Ak84SPE1XB9PhaVvrFg6li1Q8ELPA3bwjhbvTecQFS8bQwcvantkvwmyEohS5Cc=<|MERGE_RESOLUTION|>--- conflicted
+++ resolved
@@ -28,12 +28,8 @@
 before_cache:
 - rm -rf downloads/solr-${SOLR_VERSION}/
 script:
-<<<<<<< HEAD
-- py.test --cov=ppa
+- python -m pytest --cov=ppa
 - npm test
-=======
-- python -m pytest --cov=ppa
->>>>>>> c8ed2821
 - python manage.py compress -f -v0
 services:
 - mysql
