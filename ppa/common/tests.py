--- conflicted
+++ resolved
@@ -29,7 +29,7 @@
         assert grp3.name not in group_names
 
 
-<<<<<<< HEAD
+
 class TestSitemaps(TestCase):
     # basic sanity checks that sitemaps are configured correctly
     fixtures = ['wagtail_pages']
@@ -48,7 +48,8 @@
             page = Page.objects.filter(slug=slug).first()
             self.assertContains(
                 response, '{}</loc>'.format(page.relative_url(site)))
-=======
+
+
 class TestVaryOnHeadersMixin(TestCase):
 
     def test_vary_on_headers_mixing(self):
@@ -60,5 +61,4 @@
         request = Mock()
         response = vary_on_view.dispatch(request)
         # check for the set header with the values supplied
-        assert response['Vary'] == 'X-Foobar, X-Bazbar'
->>>>>>> 1f84e388
+        assert response['Vary'] == 'X-Foobar, X-Bazbar'