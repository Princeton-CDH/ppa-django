--- conflicted
+++ resolved
@@ -1,24 +1,20 @@
+from time import sleep
+
 import bleach
-from time import sleep
-
+import pytest
 from django.contrib.contenttypes.models import ContentType
+from django.template.defaultfilters import striptags
 from django.urls import reverse
-from django.template.defaultfilters import striptags
 from wagtail.core.models import Page, Site
 from wagtail.tests.utils import WagtailPageTests
-from wagtail.tests.utils.form_data import nested_form_data, streamfield, \
-    rich_text
-import pytest
+from wagtail.tests.utils.form_data import (nested_form_data, rich_text,
+                                           streamfield)
 
 from ppa.archive.models import Collection, DigitizedWork
 from ppa.archive.solr import get_solr_connection
-from ppa.pages.models import HomePage, ContentPage, CollectionPage, \
-<<<<<<< HEAD
-    ContributorPage, Person
-=======
-    ImageWithCaption
->>>>>>> 03819444
 from ppa.editorial.models import EditorialIndexPage
+from ppa.pages.models import (CollectionPage, ContentPage, ContributorPage,
+                              HomePage, Person)
 
 
 class TestHomePage(WagtailPageTests):
@@ -429,7 +425,4 @@
         # board memeber name, description
         self.assertContains(response, person_b.name)
         self.assertContains(response, person_b.description)
-        self.assertNotContains(response, person_b.project_role)
-
-
-
+        self.assertNotContains(response, person_b.project_role)