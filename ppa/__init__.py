<<<<<<< HEAD
__version_info__ = (3, 0, 0, None)
=======
__version_info__ = (3, 0, 1, None)
>>>>>>> 8760a6dd


# Dot-connect all but the last. Last is dash-connected if not None.
__version__ = '.'.join([str(i) for i in __version_info__[:-1]])
if __version_info__[-1] is not None:
    __version__ += ('-%s' % (__version_info__[-1],))


# context processor to add version to the template environment
def context_extras(request):
    return {
        # software version
        'SW_VERSION': __version__
    }<|MERGE_RESOLUTION|>--- conflicted
+++ resolved
@@ -1,8 +1,4 @@
-<<<<<<< HEAD
-__version_info__ = (3, 0, 0, None)
-=======
 __version_info__ = (3, 0, 1, None)
->>>>>>> 8760a6dd
 
 
 # Dot-connect all but the last. Last is dash-connected if not None.
