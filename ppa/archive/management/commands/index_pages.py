--- conflicted
+++ resolved
@@ -230,7 +230,6 @@
             work_q.put(digwork)
 
         # start multiple processes to populate the page index data queue
-<<<<<<< HEAD
         # (need at least 1 page data process, no matter what was specified)
         data_feeders = []
         for i in range(max(1, kwargs["processes"] - 1)):
@@ -240,13 +239,7 @@
 
         # give the page data a head start, since indexing is faster
         sleep(1)
-=======
-        for i in range(num_processes):
-            Process(target=page_index_data, args=(work_q, page_data_q)).start()
-
-        # give the page data a slight head start, since indexing is faster
-        sleep(2)
->>>>>>> f0e979a1
+
         # start a single indexing process
         indexer = Process(
             target=process_index_queue,
