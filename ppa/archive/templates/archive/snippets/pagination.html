{% spaceless %}
<div class="pagination ui stackable grid">
    <div class="items-per-page">
        <label class="display-label">Display</label>
<<<<<<< HEAD
        <a class="ui tiny compact disabled icon button">{{ page_obj.paginator.per_page }}</a>
        <label class="results-label">Results per page</label>
=======
        <a class="ui active basic button">{{ page_obj.paginator.per_page }}</a>
        <label class="results-label">Results</label>
>>>>>>> f00ac5bc
    </div>
    <div class="page-controls">
            {# previous link at first (disabled if no previous)  #}
            {% if page_obj.has_previous %}
            <a rel="prev" class="ui icon basic button" href="?{% querystring_replace page=page_obj.previous_page_number %}">
                <i class="chevron left icon"></i>
            </a>
            {% else %}
            <a class="ui disabled icon basic button">
                <i class="chevron left icon"></i>
            </a>
            {% endif %}

            {% for number in page_obj.paginator.page_range %}

                {#  always display current page, marked as active #}
                {% if number == page_obj.number %}
<<<<<<< HEAD
                    <a class="ui tiny compact active icon button" href="?{% querystring_replace page=number %}">{{ number }}</a>

                {# for current page 1 or 2, display first 5 #}
                {% elif page_obj.number <= 2  and number <= 5 %}
                    <a class="ui tiny compact icon button" href="?{% querystring_replace page=number %}">{{ number }}</a>

                {# for current page last or next to last, display last 5 pages #}
                {% elif page_obj.number|add:1 >= page_obj.paginator.num_pages and number >= page_obj.paginator.num_pages|add:-4 %}
                    <a class="ui tiny compact icon button" href="?{% querystring_replace page=number %}">{{ number }}</a>

                {# display the two numbers before and after the current page #}
                {% elif page_obj.number|add:2 >= number and page_obj.number|add:-2 <= number %}
                    <a class="ui tiny compact icon button" href="?{% querystring_replace page=number %}">{{ number }}</a>

                {# always display the first page (not current page) #}
                {% elif forloop.first %}
                  <a class="ui tiny compact icon button" href="?{% querystring_replace page=number %}">{{ number }}</a>
=======
                    <a class="ui active basic button" href="?{% querystring_replace page=number %}">{{ number }}</a>

                {# for current page 1 or 2, display first 5 #}
                {% elif page_obj.number <= 2  and number <= 5 %}
                    <a class="ui basic button" href="?{% querystring_replace page=number %}">{{ number }}</a>

                {# for current page last or next to last, display last 5 pages #}
                {% elif page_obj.number|add:1 >= page_obj.paginator.num_pages and number >= page_obj.paginator.num_pages|add:-4 %}
                    <a class="ui basic button" href="?{% querystring_replace page=number %}">{{ number }}</a>

                {# display the two numbers before and after the current page #}
                {% elif page_obj.number|add:2 >= number and page_obj.number|add:-2 <= number %}
                    <a class="ui basic button" href="?{% querystring_replace page=number %}">{{ number }}</a>

                {# always display the first page (not current page) #}
                {% elif forloop.first %}
                  <a class="ui basic button" href="?{% querystring_replace page=number %}">{{ number }}</a>
>>>>>>> f00ac5bc
                  {# if there is a gap between 1 and group around current page #}
                  {% if page_obj.number > 4 and page_obj.paginator.num_pages > 6 %}
                  <span>...</span>
                  {% endif %}

                {# always display last page (not current, not around current page) #}
                {% elif forloop.last %}
                  {# indicate if there is a gap between current and last #}
                  {% if page_obj.number|add:3 < number and number > 6 %}
                  <span>...</span>
                  {% endif %}
<<<<<<< HEAD
                  <a class="ui tiny compact icon button" href="?{% querystring_replace page=number %}">{{ number }}</a>
=======
                  <a class="ui basic button" href="?{% querystring_replace page=number %}">{{ number }}</a>
>>>>>>> f00ac5bc
                {% endif%}
            {% endfor %}

            {# next link at end (disabled if no next)  #}
            {% if page_obj.has_next %}
            <a rel="next" class="ui icon basic button" href="?{% querystring_replace page=page_obj.next_page_number %}">
                <i class="chevron right icon"></i>
            </a>
            {% else %}
            <a class="ui disabled icon basic button">
                <i class="chevron right icon"></i>
            </a>
            {% endif %}
    </div>
</div>
{% endspaceless %}<|MERGE_RESOLUTION|>--- conflicted
+++ resolved
@@ -2,13 +2,8 @@
 <div class="pagination ui stackable grid">
     <div class="items-per-page">
         <label class="display-label">Display</label>
-<<<<<<< HEAD
-        <a class="ui tiny compact disabled icon button">{{ page_obj.paginator.per_page }}</a>
-        <label class="results-label">Results per page</label>
-=======
         <a class="ui active basic button">{{ page_obj.paginator.per_page }}</a>
         <label class="results-label">Results</label>
->>>>>>> f00ac5bc
     </div>
     <div class="page-controls">
             {# previous link at first (disabled if no previous)  #}
@@ -26,25 +21,6 @@
 
                 {#  always display current page, marked as active #}
                 {% if number == page_obj.number %}
-<<<<<<< HEAD
-                    <a class="ui tiny compact active icon button" href="?{% querystring_replace page=number %}">{{ number }}</a>
-
-                {# for current page 1 or 2, display first 5 #}
-                {% elif page_obj.number <= 2  and number <= 5 %}
-                    <a class="ui tiny compact icon button" href="?{% querystring_replace page=number %}">{{ number }}</a>
-
-                {# for current page last or next to last, display last 5 pages #}
-                {% elif page_obj.number|add:1 >= page_obj.paginator.num_pages and number >= page_obj.paginator.num_pages|add:-4 %}
-                    <a class="ui tiny compact icon button" href="?{% querystring_replace page=number %}">{{ number }}</a>
-
-                {# display the two numbers before and after the current page #}
-                {% elif page_obj.number|add:2 >= number and page_obj.number|add:-2 <= number %}
-                    <a class="ui tiny compact icon button" href="?{% querystring_replace page=number %}">{{ number }}</a>
-
-                {# always display the first page (not current page) #}
-                {% elif forloop.first %}
-                  <a class="ui tiny compact icon button" href="?{% querystring_replace page=number %}">{{ number }}</a>
-=======
                     <a class="ui active basic button" href="?{% querystring_replace page=number %}">{{ number }}</a>
 
                 {# for current page 1 or 2, display first 5 #}
@@ -62,7 +38,6 @@
                 {# always display the first page (not current page) #}
                 {% elif forloop.first %}
                   <a class="ui basic button" href="?{% querystring_replace page=number %}">{{ number }}</a>
->>>>>>> f00ac5bc
                   {# if there is a gap between 1 and group around current page #}
                   {% if page_obj.number > 4 and page_obj.paginator.num_pages > 6 %}
                   <span>...</span>
@@ -74,11 +49,7 @@
                   {% if page_obj.number|add:3 < number and number > 6 %}
                   <span>...</span>
                   {% endif %}
-<<<<<<< HEAD
-                  <a class="ui tiny compact icon button" href="?{% querystring_replace page=number %}">{{ number }}</a>
-=======
                   <a class="ui basic button" href="?{% querystring_replace page=number %}">{{ number }}</a>
->>>>>>> f00ac5bc
                 {% endif%}
             {% endfor %}
 
