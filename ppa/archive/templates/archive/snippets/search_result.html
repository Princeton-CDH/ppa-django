--- conflicted
+++ resolved
@@ -93,12 +93,7 @@
                 <div class="wrapper">
                     {% for page in results.docs %}
                     {% with highlights=page_highlights|dict_item:page.id %}
-<<<<<<< HEAD
-                        {% include 'archive/snippets/page_preview.html' with item_id=item.source_id source=item.source_t.0 image_id=page.image_id_s %}
-
-=======
                         {% include 'archive/snippets/page_preview.html' with item_id=item.source_id source=item.source_t.0 image_id=page.image_id_s source_url=item.source_url %}
->>>>>>> db8e0a3c
                     {% endwith %}
                     {% endfor %}
                 </div>
