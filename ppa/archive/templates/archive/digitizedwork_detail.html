--- conflicted
+++ resolved
@@ -10,23 +10,12 @@
 {% block page-context-id %}digitized-work{% endblock %}
 
 {% block content %}
-<<<<<<< HEAD
-
-{# Using a simple HTML form since we need very little in the way of handling #}
-<form>
-  <label for="query">Search within the Volume</label>
-  <input type="text" name="query" id="query" value="{{ query }}" />
-  <input type="submit">
-</form>
-
-<h1>{{ object.title }}</h1>
-=======
 <div class="ui container">
     <form class="ui form">
         <div class="ui field">
             <label for="query">Search within the Volume</label>
             <div class="ui left icon input">
-                <input id="query" name="query" type="text" placeholder="Search keyword or phrase">
+                <input id="query" name="query" type="text" placeholder="Search keyword or phrase" value="{{ query }}">
                 <i class="search icon"></i>
             </div>
         </div>
@@ -116,8 +105,26 @@
         <dd>Lorem ipsum dolor sit amet, hinc esse senserit eos ad, postulant gubergren persequeris id duo. Dicat invenire eos ea. Vidit movet mea eu, soleat equidem voluptaria et duo.</dd>
     </dl> -->
 </div>
+
+{% if error %}
+  {# if something went wrong (e.g., bad query), display error message and nothing else #}
+  <p>{{ error }}</p>
+{% else %}
+  {% if page_highlights %}
+
+    {% for item in page_highlights %}
+        {% include 'snippets/thumbnail_snippet.html' with id=item.srcid order=item.order item=item%}
+    {% endfor %}
+    <div style="clear: both"/>
+  {% else %}
+  {# This is a placeholder to indicate no results on search #}
+  <p>No keyword results.</p>
+  {% endif %}
+
+{% endif %}
+{% endblock %}
+
 {% comment %} <h1>{{ object.title }}</h1>
->>>>>>> 495afcdd
 <hr/>
 <ul style="list-style: none;">
     <li><b>HathiTrust ID:</b> {{ object.source_id }}</li>
@@ -131,26 +138,6 @@
     <br />
     <li><b>Added:</b> {{ object.added|date:"d M Y" }}</li>
     <li><b>Last Updated:</b> {{ object.updated|date:"d M Y" }}</li>
-<<<<<<< HEAD
 </ul>
-    {% if error %}
-      {# if something went wrong (e.g., bad query), display error message and nothing else #}
-      <p>{{ error }}</p>
-    {% else %}
-      {% if page_highlights %}
 
-        {% for item in page_highlights %}
-            {% include 'snippets/thumbnail_snippet.html' with id=item.srcid order=item.order item=item%}
-        {% endfor %}
-        <div style="clear: both"/>
-      {% else %}
-      {# This is a placeholder to indicate no results on search #}
-      <p>No keyword results.</p>
-      {% endif %}
-
-    {% endif %}
-
-=======
-</ul> {% endcomment %}
->>>>>>> 495afcdd
-{% endblock %}+{% endcomment %}