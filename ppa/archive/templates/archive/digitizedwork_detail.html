{% extends "base.html"  %}
{% load static humanize %}

{% block css %}
<link rel="stylesheet" type="text/x-scss" href="{% static 'archive/scss/digitized-work.scss' %}">
{% endblock %}

{% block page-subtitle %}Archive | {{ object.title }} {% endblock %}

{% block head_extras %}
    <link rel="unapi-server" type="application/xml" title="unAPI"
          href="{% url 'unapi' %}" />
{% endblock %}

{% block page-context-id %}digitized-work{% endblock %}

{% block content %}
<div class="ui container">
    <form class="ui form">
        <div class="ui field">
            <label for="query">Search within the Volume</label>
            <div class="ui left icon input">
                <input id="query" name="query" type="text" placeholder="Search keyword or phrase" value="{{ query }}">
                <i class="search icon"></i>
            </div>
        </div>
    </form>
    <h2 class="header">{{ object.title }}</h2>
    <abbr class="unapi-id" title="{{ object.source_id }}"></abbr>
    <table class="metadata ui very basic table">
        <thead>
            <tr>
                <th scope="col" class="four wide">attribute</th>
                <th scope="col" class="twelve wide">value</th>
            </tr>
        </thead>
        <tbody>
            <tr>
                <th scope="row">Secondary Title</th>
                <td><em>{{ object.title }}</em></td>
            </tr>
            <tr>
                <th scope="row">Year of Publication</th>
                <td>{{ object.pub_date }}</td>
            </tr>
            <tr>
                <th scope="row">Author(s)</th>
                <td>{{ object.author }}</td>
            </tr>
            <tr>
                <th scope="row">Publisher</th>
                <td>{{ object.publisher }}</td>
            </tr>
            <tr>
                <th scope="row">City</th>
                <td>{{ object.pub_place }}</td>
            </tr>
            <tr>
                <th scope="row">PPA Collection(s)</th>
                <td>
                    <button class="ui tiny basic button">Grammar</button>
                    <button class="ui tiny basic button">Typography</button>
                </td>
            </tr>
            <tr>
                <th scope="row">View HathiTrust Volumes</th>
                <td>
                    <a href="{{ object.source_url }}">
                        <span>{{ object.source_id }}</span>
                        <button class="ui right labeled tiny icon button">
                            HathiTrust
                            <i class="right arrow icon"></i>
                        </button>
                    </a>
                </td>
            </tr>
            {% if user.is_authenticated %}
            <tr>
                <th scope="row">Added</th>
                <td>{{ object.added|date:"d M Y" }}</td>
            </tr>
            <tr>
                <th scope="row">Last Updated</th>
                <td>{{ object.updated|date:"d M Y" }}</td>
            </tr>
            {% endif %}
        </tbody>
    </table>

</div>
<<<<<<< HEAD

{% if error %}
  {# if something went wrong (e.g., bad query), display error message and nothing else #}
  <p>{{ error }}</p>
{% else %}
  {% if page_highlights %}
    {% for item in solr_results %}
      {% with highlights=page_highlights|dict_item:item.id%}
        {% include 'archive/snippets/thumbnail_snippet.html' with srcid=item.srcid order=item.order highlights=highlights%}
      {% endwith %}
    {% endfor %}
    <div style="clear: both"/>
  {% else %}
    {# This is a placeholder to indicate no results on search #}
    {% if query %}
      <p>No keyword results.</p>
    {% endif %}
  {% endif %}
    {% if page_obj %}
      <div class="pagination">
          <span class="step-links">
              {% if page_obj.has_previous %}
                  <a href="?{% querystring_replace page=1 %}">&laquo; first</a>
                  <a href="?{% querystring_replace page=page_obj.previous_page_number %}">previous</a>
              {% endif %}

              <span class="current">
                  Page {{ page_obj.number }} of {{ page_obj.paginator.num_pages }}.
              </span>

              {% if page_obj.has_next %}
                  <a href="?{% querystring_replace page=page_obj.next_page_number %}">next</a>
                  <a href="?{% querystring_replace page=page_obj.paginator.num_pages %}">last &raquo;</a>
              {% endif %}
          </span>
      </div>
    {% endif %}
{% endif %}
{% endblock %}

{% comment %} <h1>{{ object.title }}</h1>
<hr/>
<ul style="list-style: none;">
    <li><b>HathiTrust ID:</b> {{ object.source_id }}</li>
    <li><b>HathiTrust URL:</b> <a href="{{ object.source_url}}">{{ object.source_url }}</a></li>
    <li><b>Volume/Chronology:</b> {{ object.enumcron }}</a></li>
    <li><b>Author:</b> {{ object.author }}</li>
    <li><b>Place of Publication:</b> {{ object.pub_place }}</li>
    <li><b>Publisher:</b> {{ object.publisher }}</li>
    <li><b>Publication Date:</b> {{ object.pub_date }}</li>
    <li><b>Pages:</b> {{ object.page_count }} pgs.</li>
    <br />
    <li><b>Added:</b> {{ object.added|date:"d M Y" }}</li>
    <li><b>Last Updated:</b> {{ object.updated|date:"d M Y" }}</li>
</ul>

{% endcomment %}
=======
{% endblock %}
>>>>>>> 5c739c97
<|MERGE_RESOLUTION|>--- conflicted
+++ resolved
@@ -87,65 +87,26 @@
         </tbody>
     </table>
 
-</div>
-<<<<<<< HEAD
+  {# display matching pages with highlighted text if there is a search active #}
+  {% if query or page_highlights %}
+    <div class="ui container">
+        {% include 'archive/snippets/pagination.html' %}
+    </div>
+    {% for page in solr_results %}
+      {% with highlights=page_highlights|dict_item:page.id%}
+          {% include 'archive/snippets/page_preview.html' with item_id=page.srcid  %}
+      {% endwith %}
+    {% empty %}
+        <div class="ui error message container">
+            {# display error if something went wrong (bad query, etc.) #}
+            <p>{% firstof error "No matching pages." %}</p>
+        </div>
+    {% endfor %}
 
-{% if error %}
-  {# if something went wrong (e.g., bad query), display error message and nothing else #}
-  <p>{{ error }}</p>
-{% else %}
-  {% if page_highlights %}
-    {% for item in solr_results %}
-      {% with highlights=page_highlights|dict_item:item.id%}
-        {% include 'archive/snippets/thumbnail_snippet.html' with srcid=item.srcid order=item.order highlights=highlights%}
-      {% endwith %}
-    {% endfor %}
-    <div style="clear: both"/>
-  {% else %}
-    {# This is a placeholder to indicate no results on search #}
-    {% if query %}
-      <p>No keyword results.</p>
-    {% endif %}
+    <div class="ui container">
+        {% include 'archive/snippets/pagination.html' %}
+    </div>
+
   {% endif %}
-    {% if page_obj %}
-      <div class="pagination">
-          <span class="step-links">
-              {% if page_obj.has_previous %}
-                  <a href="?{% querystring_replace page=1 %}">&laquo; first</a>
-                  <a href="?{% querystring_replace page=page_obj.previous_page_number %}">previous</a>
-              {% endif %}
 
-              <span class="current">
-                  Page {{ page_obj.number }} of {{ page_obj.paginator.num_pages }}.
-              </span>
-
-              {% if page_obj.has_next %}
-                  <a href="?{% querystring_replace page=page_obj.next_page_number %}">next</a>
-                  <a href="?{% querystring_replace page=page_obj.paginator.num_pages %}">last &raquo;</a>
-              {% endif %}
-          </span>
-      </div>
-    {% endif %}
-{% endif %}
-{% endblock %}
-
-{% comment %} <h1>{{ object.title }}</h1>
-<hr/>
-<ul style="list-style: none;">
-    <li><b>HathiTrust ID:</b> {{ object.source_id }}</li>
-    <li><b>HathiTrust URL:</b> <a href="{{ object.source_url}}">{{ object.source_url }}</a></li>
-    <li><b>Volume/Chronology:</b> {{ object.enumcron }}</a></li>
-    <li><b>Author:</b> {{ object.author }}</li>
-    <li><b>Place of Publication:</b> {{ object.pub_place }}</li>
-    <li><b>Publisher:</b> {{ object.publisher }}</li>
-    <li><b>Publication Date:</b> {{ object.pub_date }}</li>
-    <li><b>Pages:</b> {{ object.page_count }} pgs.</li>
-    <br />
-    <li><b>Added:</b> {{ object.added|date:"d M Y" }}</li>
-    <li><b>Last Updated:</b> {{ object.updated|date:"d M Y" }}</li>
-</ul>
-
-{% endcomment %}
-=======
-{% endblock %}
->>>>>>> 5c739c97
+{% endblock %}