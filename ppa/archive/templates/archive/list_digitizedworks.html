--- conflicted
+++ resolved
@@ -1,7 +1,4 @@
 {% extends "base.html" %}
-<<<<<<< HEAD
-{% load static humanize ppa_tags %}
-=======
 {% load humanize ppa_tags %}
 {% block page-subtitle %}Archive | {% endblock %}
 
@@ -18,7 +15,6 @@
 
 <input type="submit"/>
 </form>
->>>>>>> 048f591c
 
 {% block css %}
 <link rel="stylesheet" type="text/x-scss" href="{% static 'archive/scss/search.scss' %}">
@@ -28,52 +24,6 @@
 
 {% block page-context-id %}search{% endblock %}
 
-<<<<<<< HEAD
-{% block content %}
-<div class="ui">
-    <h1>Archive</h1>
-    
-    <form>
-    {{ search_form }}
-    
-    <input type="submit"/>
-    </form>
-    
-    
-    {% if error %}
-    {# if something went wrong (e.g., bad query), display error message and nothing else #}
-    <p>{{ error }}</p>
-    {% else %}
-    
-    <p>{{ paginator.count|intcomma }} digitized work{{ paginator.count|pluralize }}.</p>
-    <hr/>
-    
-    <section class="results-list">
-        {% for item in object_list %}
-            {% include 'archive/snippets/search_result.html' %}
-        {% endfor %}
-    </section>
-    
-    <div class="pagination">
-        <span class="step-links">
-            {% if page_obj.has_previous %}
-                <a href="?{% querystring_replace page=1 %}">&laquo; first</a>
-                <a href="?{% querystring_replace page=page_obj.previous_page_number %}">previous</a>
-            {% endif %}
-    
-            <span class="current">
-                Page {{ page_obj.number }} of {{ page_obj.paginator.num_pages }}.
-            </span>
-    
-            {% if page_obj.has_next %}
-                <a href="?{% querystring_replace page=page_obj.next_page_number %}">next</a>
-                <a href="?{% querystring_replace page=page_obj.paginator.num_pages %}">last &raquo;</a>
-            {% endif %}
-        </span>
-    </div>
-    {% endif %}
-</div>
-=======
 {% include 'archive/snippets/pagination.html' %}
 
 <ol start="{{ page_obj.start_index }}">
@@ -131,5 +81,4 @@
 {% include 'archive/snippets/pagination.html' %}
 
 {% endif %}
->>>>>>> 048f591c
 {% endblock %}