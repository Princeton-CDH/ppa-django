{% extends "base.html" %}
{% load static humanize ppa_tags %}

<<<<<<< HEAD

{% block css %}
<link rel="stylesheet" type="text/x-scss" href="{% static 'archive/scss/search.scss' %}">
{% endblock %}

=======
{% block css %}
<link rel="stylesheet" type="text/x-scss" href="{% static 'archive/scss/search.scss' %}">
{% endblock %}

>>>>>>> 327918fe
{% block js %}
<script src="{% static 'archive/js/search.js' %}" type="module"></script>
{% endblock %}

{% block head_extras %}
<link rel="unapi-server" type="application/xml" title="unAPI"
href="{% url 'unapi' %}" />
{% endblock %}

{% block page-subtitle %}Archive | {% endblock %}
{% block page-context-id %}search{% endblock %}
<<<<<<< HEAD

{% block page_header %}
<header id="header" class="ui center aligned text container">
    <h1 class="header">View the Archive</h1>
</header>
{% endblock %}

=======

{% block page_header %}
<header id="header" class="ui center aligned text container">
    <h1 class="header">View the Archive</h1>
</header>
{% endblock %}

>>>>>>> 327918fe
{% block content %}
<section class="ui search basic vertical segment container">
    {% include 'archive/snippets/search_form.html' %}
</section>
<div class="results-list">
    {% for item in object_list %}
        {% include 'archive/snippets/search_result.html' %}
    {% empty %}
    <div class="ui error message container">
        <p>{% firstof error "No matching works." %}</p>
    </div>
    {% endfor %}
</div>
<div class="ui container">
    {% include 'archive/snippets/pagination.html' %}
</div>
{% endblock %}<|MERGE_RESOLUTION|>--- conflicted
+++ resolved
@@ -1,18 +1,10 @@
 {% extends "base.html" %}
 {% load static humanize ppa_tags %}
-
-<<<<<<< HEAD
 
 {% block css %}
 <link rel="stylesheet" type="text/x-scss" href="{% static 'archive/scss/search.scss' %}">
 {% endblock %}
 
-=======
-{% block css %}
-<link rel="stylesheet" type="text/x-scss" href="{% static 'archive/scss/search.scss' %}">
-{% endblock %}
-
->>>>>>> 327918fe
 {% block js %}
 <script src="{% static 'archive/js/search.js' %}" type="module"></script>
 {% endblock %}
@@ -24,7 +16,6 @@
 
 {% block page-subtitle %}Archive | {% endblock %}
 {% block page-context-id %}search{% endblock %}
-<<<<<<< HEAD
 
 {% block page_header %}
 <header id="header" class="ui center aligned text container">
@@ -32,15 +23,6 @@
 </header>
 {% endblock %}
 
-=======
-
-{% block page_header %}
-<header id="header" class="ui center aligned text container">
-    <h1 class="header">View the Archive</h1>
-</header>
-{% endblock %}
-
->>>>>>> 327918fe
 {% block content %}
 <section class="ui search basic vertical segment container">
     {% include 'archive/snippets/search_form.html' %}
