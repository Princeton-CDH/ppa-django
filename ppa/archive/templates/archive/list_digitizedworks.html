--- conflicted
+++ resolved
@@ -31,12 +31,6 @@
         <h3><a href="{% url 'archive:detail' item.srcid %}">{{ item.title }}</a></h3>
         <p>{{ item.author }}</p>
         {% if item.enumcron %}<p>{{ item.enumcron }}</p> {% endif %}
-<<<<<<< HEAD
-        <p>{{ item.publisher }} {{ item.pub_place }} {{ item.pub_date }}</p>
-        <p><small><a href="{{ item.src_url }}">{{ item.srcid }}</a></small></p>
-
-        <abbr class="unapi-id" title="{{ item.id }}"></abbr>
-=======
         <p>{{ item.publisher }} | {{ item.pub_place }} | {{ item.pub_date }}</p>
         <p>
         {% for collection in item.collections %}
@@ -46,9 +40,11 @@
         {% if sort == 'Relevance' %}
             <p><small>relevance: {{ item.score }}</small></p>
         {% endif %}
+        {# unapi id for zotero harvest #}
+        <abbr class="unapi-id" title="{{ item.id }}"></abbr>
 
         <p><a class="ui button" href="{{ item.src_url }}" title="View item on HathiTrust">HathiTrust →</a></p>
->>>>>>> 8a8bc74b
+
         {% with results=page_groups|dict_item:item.id %}
             {% if page_highlights %}
                 {% for page in results.docs %}
