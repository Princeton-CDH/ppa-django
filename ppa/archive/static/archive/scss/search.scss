@import 'scss/snippets/variables';
@import 'scss/snippets/mixins';
@import 'snippets/search-result';
@import 'snippets/preview-page';
@import 'snippets/pagination';
@import 'snippets/popups';

#search {

    .form > fieldset.vertical.segment { // stacked fieldsets
        margin-bottom: 0;
        margin-top: 0;

        &:first-child {
            margin-top: 1em;
        }

        &:last-child {
            margin-bottom: 1em;
        }

        > .twelve.wide.column:not(:first-child) {
            padding-top: 0;
        }
    }

    input[type=number] { // publication date min/max
        width: 5rem;
        padding: 0.5rem;
    }

    .clear-selection {
        cursor: pointer;
        position: absolute;
        bottom: -9rem;

        @media only screen and (min-width: 768px) {
            bottom: 1rem;
        }
    }

    #publication {
        label:nth-child(3) { // "to" in between dates
            margin: 0 1rem;
        }
    }

    #histogram {
<<<<<<< HEAD
=======
        @media only screen and (max-width: 768px) {
            padding-bottom: 3rem !important;
        }

        .values {
            display: none;
        }

>>>>>>> f00ac5bc
        .visualization {
            width: 100%;
            height: 60px;
        }

        .min-date,
        .max-date{
            color: $midGrey;
        }

        .max-date {
            float: right;
        }
    }

    #collections {
        // @media only screen and (min-width: 768px) {
        //     width: 45%;
        // }

        // @media only screen and (min-width: 1440px) {
        //     width: 55%;
        // }

        .field {
            margin-bottom: -5px;
        }

        .button {
            margin-bottom: 5px;
            margin-right: 8px;
        }
        label.button {
            display: inline-block;
        }

        .button > span { // hide counts
            display: none;
        }

        input[type=checkbox] { // hide checkboxes
            width: 0;
            height: 0;
            opacity: 0;
            margin-left: -.49rem; // don't affect button width
        }
    }

    #booleans {
        .inline.field:nth-child(2) .checkbox {
            margin-top: .25rem;
            margin-bottom: .75rem;
        }
    }

    // #booleans {
    //     @media only screen and (min-width: 768px) {
    //         width: 55%;
    //     }

    //     @media only screen and (min-width: 1440px) {
    //         width: 45%;
    //     }

    //     .field {
    //         margin-bottom: 0;
    //     }

    //     .input {
    //         width: 100%;
    //     }
    // }

    /* sorting */
    .sort {
        margin: 2rem 1rem 0;

        .menu {
            justify-content: space-between;

            .item {
                text-transform: none;
            }

            .item > input {
                display: none; // hide checkboxes
            }

            span.item { // "SORT BY" text
                padding-left: 0;
                text-transform: uppercase;
            }
        }
    }

    .workscount {
        margin: 2rem auto;
        color: $midGrey;
        font-size: 1rem;

        p:first-child {
            margin-bottom: .5rem;
        }
    }

    /* results */
    .results-list {
        padding: 1rem 0;
    }

    .ajax-container .data {
        display: none;
    }
}<|MERGE_RESOLUTION|>--- conflicted
+++ resolved
@@ -46,8 +46,6 @@
     }
 
     #histogram {
-<<<<<<< HEAD
-=======
         @media only screen and (max-width: 768px) {
             padding-bottom: 3rem !important;
         }
@@ -56,7 +54,6 @@
             display: none;
         }
 
->>>>>>> f00ac5bc
         .visualization {
             width: 100%;
             height: 60px;
