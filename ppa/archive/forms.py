--- conflicted
+++ resolved
@@ -120,25 +120,15 @@
         'sort': 'title_asc',
     }
 
-    def __init__(self, *args, **kwargs):
-        '''
-        Set choices dynamically based on form kwargs and presence of keywords.
-        '''
-        super().__init__(*args, **kwargs)
-        if args and not args[0].get('query', None):
-            self.fields['sort'].widget.choices[0] = \
-                ('relevance', {'label': 'Relevance', 'disabled': True})
 
     query = forms.CharField(label='Search', required=False)
     collections = FacetChoiceField()
-<<<<<<< HEAD
 
     pub_date = RangeField(label='Publication Year', required=False)
 
-=======
     sort = forms.ChoiceField(widget=RadioSelectWithDisabled, choices=SORT_CHOICES,
         required=False)
->>>>>>> 1d6920d8
+
     # fields to request a facet from solr
     facet_fields = ['collections_exact']
     range_facets = ['pub_date']
@@ -147,6 +137,28 @@
     solr_facet_fields = {
         'collections_exact': 'collections'
     }
+
+    def __init__(self, *args, **kwargs):
+        '''
+        Set choices dynamically based on form kwargs and presence of keywords.
+        '''
+        super(SearchForm, self).__init__(*args, **kwargs)
+
+        pubdate_range = self.pub_date_minmax()
+        # because pubdate is a multifield/multiwidget, access the widgets
+        # under the multiwidgets
+        pubdate_widgets = self.fields['pub_date'].widget.widgets
+        for idx, val in enumerate(pubdate_range):
+            # don't set None as placeholder (only possible if db is empty)
+            if val:
+                # set placeholder and max/min values
+                pubdate_widgets[idx].attrs.update({'placeholder': val,
+                    'min': pubdate_range[0], 'max': pubdate_range[1]})
+
+        if args and not args[0].get('query', None):
+            self.fields['sort'].widget.choices[0] = \
+                ('relevance', {'label': 'Relevance', 'disabled': True})
+
 
     def get_solr_sort_field(self, sort):
         '''
@@ -188,19 +200,6 @@
                     (val, mark_safe('%s <span>%d</span>' % (val, count)))
                     for val, count in facet_dict.items()]
 
-    def __init__(self, *args, **kwargs):
-        super(SearchForm, self).__init__(*args, **kwargs)
-
-        pubdate_range = self.pub_date_minmax()
-        # because pubdate is a multifield/multiwidget, access the widgets
-        # under the multiwidgets
-        pubdate_widgets = self.fields['pub_date'].widget.widgets
-        for idx, val in enumerate(pubdate_range):
-            # don't set None as placeholder (only possible if db is empty)
-            if val:
-                # set placeholder and max/min values
-                pubdate_widgets[idx].attrs.update({'placeholder': val,
-                    'min': pubdate_range[0], 'max': pubdate_range[1]})
 
     PUBDATE_CACHE_KEY = 'digitizedwork_pubdate_maxmin'
 
