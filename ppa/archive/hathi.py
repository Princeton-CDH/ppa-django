--- conflicted
+++ resolved
@@ -201,11 +201,7 @@
         return METSFile(self.node.xpath('//m:file[@ID="%s"]' % self.text_file_id,
                                         namespaces=self.ROOT_NAMESPACES)[0])
 
-<<<<<<< HEAD
-    @property
-=======
-    @cached_property
->>>>>>> d0240be5
+    @cached_property
     def text_file_location(self):
         '''location for the text file'''
         return self.text_file.location
