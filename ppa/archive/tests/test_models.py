import json
import os.path
from time import sleep
import types
from unittest.mock import patch, Mock, DEFAULT
from zipfile import ZipFile

from django.conf import settings
from django.db.models.query import QuerySet
from django.test import TestCase, override_settings
from django.urls import reverse
from eulxml.xmlmap import load_xmlobject_from_file
from pairtree import pairtree_client, pairtree_path
import pytest

from ppa.archive import hathi
from ppa.archive.models import DigitizedWork, Collection
from ppa.archive.solr import get_solr_connection, Indexable


FIXTURES_PATH = os.path.join(settings.BASE_DIR, 'ppa', 'archive', 'fixtures')


class TestDigitizedWork(TestCase):
    fixtures = ['sample_digitized_works']

    bibdata_full = os.path.join(
        FIXTURES_PATH, 'bibdata_full_njp.32101013082597.json')
    bibdata_full2 = os.path.join(
        FIXTURES_PATH, 'bibdata_full_aeu.ark_13960_t1pg22p71.json')
    bibdata_brief = os.path.join(
        FIXTURES_PATH, 'bibdata_brief_njp.32101013082597.json')
    metsfile = os.path.join(FIXTURES_PATH, '79279237.mets.xml')

    def test_str(self):
        digwork = DigitizedWork(source_id='njp.32101013082597')
        assert str(digwork) == digwork.source_id

    def test_display_title(self):
        digwork = DigitizedWork(title='Elocutionary Language')
        assert digwork.display_title() == digwork.title

    @pytest.mark.usefixtures('solr')
    def test_index(self):
        with open(self.bibdata_brief) as bibdata:
            brief_bibdata = hathi.HathiBibliographicRecord(json.load(bibdata))

        digwork = DigitizedWork(source_id='njp.32101013082597')
        digwork.populate_from_bibdata(brief_bibdata)
        digwork.save()
        solr, solr_collection = get_solr_connection()
        # digwork should be unindexed
        res = solr.query(solr_collection, {'q': '*:*'})
        assert res.get_results_count() == 0
        # reindex to check that the method works on a saved object
        digwork.index()
        # digwork should be unindexed still because no commitWithin
        res = solr.query(solr_collection, {'q': '*:*'})
        assert res.get_results_count() == 0
        digwork.index(params={'commitWithin': 500})
        sleep(1)
        # digwork should be returned by a query
        res = solr.query(solr_collection, {'q': '*:*'})
        assert res.get_results_count() == 1
        assert res.docs[0]['id'] == 'njp.32101013082597'

    def test_populate_from_bibdata(self):
        with open(self.bibdata_full) as bibdata:
            full_bibdata = hathi.HathiBibliographicRecord(json.load(bibdata))

        with open(self.bibdata_brief) as bibdata:
            brief_bibdata = hathi.HathiBibliographicRecord(json.load(bibdata))

        digwork = DigitizedWork(source_id='njp.32101013082597')
        digwork.populate_from_bibdata(brief_bibdata)
        assert digwork.record_id == brief_bibdata.record_id
        assert digwork.title == brief_bibdata.title
        assert digwork.pub_date == brief_bibdata.pub_dates[0]
        # no enumcron in this record
        assert digwork.enumcron == ''
        # fields from marc not set
        assert not digwork.author
        assert not digwork.pub_place
        assert not digwork.publisher

        # test no pub date
        brief_bibdata.info['publishDates'] = []
        digwork = DigitizedWork(source_id='njp.32101013082597')
        digwork.populate_from_bibdata(brief_bibdata)
        assert not digwork.pub_date

        # TODO: test enumcron from copy details

        # populate from full record
        digwork.populate_from_bibdata(full_bibdata)
        # title and subtitle set from marc
        assert digwork.title == full_bibdata.marcxml['245']['a']
        assert digwork.subtitle == full_bibdata.marcxml['245']['b']
        # fixture has indicator 0, no non-sort characters
        assert digwork.sort_title == ' '.join([digwork.title, digwork.subtitle])
        assert digwork.author == full_bibdata.marcxml.author()
        assert digwork.pub_place == full_bibdata.marcxml['260']['a']
        assert digwork.publisher == full_bibdata.marcxml['260']['b']

        # second bibdata record with sort title
        with open(self.bibdata_full2) as bibdata:
            full_bibdata = hathi.HathiBibliographicRecord(json.load(bibdata))

        digwork = DigitizedWork(source_id='aeu.ark:/13960/t1pg22p71')
        digwork.populate_from_bibdata(full_bibdata)
        assert digwork.title == full_bibdata.marcxml['245']['a']
        assert digwork.subtitle == full_bibdata.marcxml['245']['b']
        # fixture has title with non-sort characters
        assert digwork.sort_title == ' '.join([
            digwork.title[int(full_bibdata.marcxml['245'].indicators[1]):],
            digwork.subtitle
        ])

        # test error in record (title non-sort character non-numeric)
        with open(self.bibdata_full2) as bibdata:
            full_bibdata = hathi.HathiBibliographicRecord(json.load(bibdata))
            full_bibdata.marcxml['245'].indicators[1] = ' '
            digwork.populate_from_bibdata(full_bibdata)
            assert digwork.sort_title == ' '.join([digwork.title, digwork.subtitle])

            # test error in title sort (doesn't include space after definite article)
            full_bibdata.marcxml['245'].indicators[1] = 3
            digwork.populate_from_bibdata(full_bibdata)
            assert not digwork.sort_title.startswith(' ')

        # TODO: test publication info unavailable?

    def test_index_data(self):
        digwork = DigitizedWork.objects.create(
            source_id='njp.32101013082597',
            title='The Structure of English Verse', pub_date=1884,
            subtitle='An essay',
            sort_title='Structure of English Verse',
            author='Charles Witcomb', pub_place='Paris',
            publisher='Mesnil-Dramard',
            source_url='https://hdl.handle.net/2027/njp.32101013082597',
            public_notes='A note field here')
        coll1 = Collection.objects.create(name='Flotsam')
        coll2 = Collection.objects.create(name='Jetsam')
        digwork.collections.add(coll1)
        digwork.collections.add(coll2)
        index_data = digwork.index_data()
        assert index_data['id'] == digwork.source_id
        assert index_data['srcid'] == digwork.source_id
        assert index_data['item_type'] == 'work'
        assert index_data['title'] == digwork.title
        assert index_data['subtitle'] == digwork.subtitle
        assert index_data['sort_title'] == digwork.sort_title
        assert index_data['author'] == digwork.author
        assert index_data['pub_place'] == digwork.pub_place
        assert index_data['pub_date'] == digwork.pub_date
        assert index_data['collections'] == ['Flotsam', 'Jetsam']
        assert index_data['publisher'] == digwork.publisher
        assert index_data['src_url'] == digwork.source_url
        assert digwork.public_notes in index_data['text']
        assert digwork.notes not in index_data['text']
        assert not index_data['enumcron']

        # with enumcron
        digwork.enumcron = 'v.7 (1848)'
        assert digwork.index_data()['enumcron'] == digwork.enumcron

    def test_get_absolute_url(self):
        work = DigitizedWork.objects.first()
        assert work.get_absolute_url() == \
            reverse('archive:detail', kwargs={'source_id': work.source_id})

    @patch('ppa.archive.models.HathiBibliographicAPI')
    def test_get_metadata(self, mock_hathibib):
        work = DigitizedWork(source_id='ht:1234')

        # unsupported metadata format should error
        with pytest.raises(ValueError):
            work.get_metadata('bogus')

        # for marc, should call hathi bib api and return marc in binary form
        mdata = work.get_metadata('marc')
        mock_hathibib.assert_any_call()
        mock_bibapi = mock_hathibib.return_value
        mock_bibapi.record.assert_called_with('htid', work.source_id)
        mock_bibdata = mock_bibapi.record.return_value
        mock_bibdata.marcxml.as_marc.assert_any_call()
        assert mdata == mock_bibdata.marcxml.as_marc.return_value

    def test_hathi_prefix(self):
        work = DigitizedWork(source_id='uva.1234')
        assert work.hathi_prefix == 'uva'

    def test_hathi_pairtree_id(self):
        work = DigitizedWork(source_id='uva.1234')
        assert work.hathi_pairtree_id == '1234'

    def test_hathi_content_dir(self):
        work = DigitizedWork(source_id='uva.1234')
        assert work.hathi_content_dir == pairtree_path.id_encode(work.hathi_pairtree_id)

    @patch('ppa.archive.models.pairtree_client')
    @override_settings(HATHI_DATA='/tmp/ht_text_pd')
    def test_hathi_pairtree_object(self, mock_pairtree_client):
        work = DigitizedWork(source_id='uva.1234')

        ptree_obj = work.hathi_pairtree_object()
        # client initialized
        mock_pairtree_client.PairtreeStorageClient \
            .assert_called_with(work.hathi_prefix,
                                os.path.join(settings.HATHI_DATA, work.hathi_prefix))
        # object retrieved
        mock_pairtree_client.PairtreeStorageClient.return_value \
            .get_object.assert_called_with(work.hathi_pairtree_id,
                                           create_if_doesnt_exist=False)
        # object returned
        assert ptree_obj == mock_pairtree_client.PairtreeStorageClient  \
                                                .return_value.get_object.return_value

        # test passing in existing pairtree client
        mock_pairtree_client.reset_mock()
        my_ptree_client = Mock(spec=pairtree_client.PairtreeStorageClient)
        ptree_obj = work.hathi_pairtree_object(my_ptree_client)
        # should not initialize
        mock_pairtree_client.PairtreeStorageClient.assert_not_called()
        # should get object from my client
        my_ptree_client.get_object.assert_called_with(work.hathi_pairtree_id,
                                           create_if_doesnt_exist=False)

    @override_settings(HATHI_DATA='/tmp/ht_text_pd')
    def test_hathi_zipfile_path(self):
        work = DigitizedWork(source_id='chi.79279237')
        contents = ['79279237.mets.xml', '79279237.zip']

        with patch.object(DigitizedWork, 'hathi_pairtree_object') as mock_ptree_obj_meth:
            mock_ptree_obj = mock_ptree_obj_meth.return_value
            mock_ptree_obj.list_parts.return_value = contents
            mock_ptree_obj.id_to_dirpath.return_value = \
                '/tmp/ht_text_pd/chi/pairtree_root/79/27/92/37'

            zipfile_path = work.hathi_zipfile_path()
            mock_ptree_obj_meth.assert_called_with(ptree_client=None)
            assert zipfile_path == \
                os.path.join(mock_ptree_obj.id_to_dirpath(), work.hathi_content_dir,
                             contents[1])

            # use pairtree client object if passed in
            my_ptree_client = Mock(spec=pairtree_client.PairtreeStorageClient)
            work.hathi_zipfile_path(my_ptree_client)
            mock_ptree_obj_meth.assert_called_with(ptree_client=my_ptree_client)

    @override_settings(HATHI_DATA='/tmp/ht_text_pd')
    def test_hathi_metsfile_path(self):
        work = DigitizedWork(source_id='chi.79279237')
        contents = ['79279237.mets.xml', '79279237.zip']

        with patch.object(DigitizedWork, 'hathi_pairtree_object') as mock_ptree_obj_meth:
            mock_ptree_obj = mock_ptree_obj_meth.return_value
            mock_ptree_obj.list_parts.return_value = contents
            mock_ptree_obj.id_to_dirpath.return_value = \
                '/tmp/ht_text_pd/chi/pairtree_root/79/27/92/37'

            metsfile_path = work.hathi_metsfile_path()
            mock_ptree_obj_meth.assert_called_with(ptree_client=None)
            assert metsfile_path == \
                os.path.join(mock_ptree_obj.id_to_dirpath(), work.hathi_content_dir,
                             contents[0])

            # use pairtree client object if passed in
            my_ptree_client = Mock(spec=pairtree_client.PairtreeStorageClient)
            work.hathi_metsfile_path(my_ptree_client)
            mock_ptree_obj_meth.assert_called_with(ptree_client=my_ptree_client)

    @patch('ppa.archive.models.ZipFile', spec=ZipFile)
    @override_settings(HATHI_DATA='/tmp/ht_text_pd')
    def test_page_index_data(self, mockzipfile):
        mockzip_obj = mockzipfile.return_value.__enter__.return_value
        page_files = ['0001.txt', '00002.txt']
        mockzip_obj.namelist.return_value = page_files
        # simulate reading zip file contents
        contents = ('page content for one', 'hello! pshaw! what?')
        mockzip_obj.open.return_value.__enter__.return_value \
            .read.return_value.decode.side_effect = contents

        work = DigitizedWork(source_id='chi.79279237')

        # page data comes from mets
        mets = load_xmlobject_from_file(self.metsfile, hathi.MinimalMETS)

        with patch.multiple(DigitizedWork, hathi_zipfile_path=DEFAULT,
                            hathi_metsfile_path=DEFAULT) as \
                            mock_methods:
            mock_methods['hathi_zipfile_path'].return_value = '/path/to/79279237.zip'
            mock_methods['hathi_metsfile_path'].return_value = self.metsfile

            page_data = work.page_index_data()
            assert isinstance(page_data, types.GeneratorType)

            for i, data in enumerate(page_data):
                mets_page = mets.structmap_pages[i]
                assert data['id'] == '.'.join([work.source_id, mets_page.text_file.sequence])
                assert data['srcid'] == work.source_id
                assert data['content'] == contents[i]
                assert data['order'] == mets_page.order
                assert data['item_type'] == 'page'
                assert data['label'] == mets_page.display_label
                assert 'tags' in data
                assert data['tags'] == mets_page.label.split(', ')


    def test_index_id(self):
        work = DigitizedWork(source_id='chi.79279237')
        assert work.index_id() == work.source_id

    @patch.object(Indexable, 'index_items')
    def test_handle_collection_save(self, mock_index_items):
        digwork = DigitizedWork.objects.create(source_id='njp.32101013082597')
        coll1 = Collection.objects.create(name='Flotsam')
        digwork.collections.add(coll1)

        DigitizedWork.handle_collection_save(Mock(), coll1)
        # index not called because collection name has not changed
        mock_index_items.assert_not_called()

        # modify name to test indexing
        coll1.name = 'Jetsam'
        DigitizedWork.handle_collection_save(Mock(), coll1)
        # call must be inspected piecemeal because queryset equals comparison fails
        args, kwargs = mock_index_items.call_args
        assert isinstance(args[0], QuerySet)
        assert digwork in args[0]
        assert kwargs['params'] == {'commitWithin': 3000}

    @patch.object(Indexable, 'index_items')
    def test_handle_collection_delete(self, mock_index_items):
        digwork = DigitizedWork.objects.create(source_id='njp.32101013082597')
        coll1 = Collection.objects.create(name='Flotsam')
        digwork.collections.add(coll1)

        DigitizedWork.handle_collection_delete(Mock(), coll1)

        assert coll1.digitizedwork_set.count() == 0
        args, kwargs = mock_index_items.call_args
        assert isinstance(args[0], QuerySet)
        assert digwork in args[0]
        assert kwargs['params'] == {'commitWithin': 3000}


class TestCollection(TestCase):
    fixtures = ['sample_digitized_works']

    def test_str(self):
        collection = Collection(name='Random Assortment')
        assert str(collection) == 'Random Assortment'

    def test_name_changed(self):
        collection = Collection(name='Random Assortment')
        assert not collection.name_changed
        # change the name
        collection.name = 'Randomer'
        assert collection.name_changed
        # save changes; should no longer be marked as changed
        collection.save()
        assert not collection.name_changed

    @pytest.mark.usefixtures("solr")
    def test_stats(self):
        # test collection stats from Solr

        coll1 = Collection.objects.create(name='Random Grabbag')
        coll2 = Collection.objects.create(
            name='Foo through Time',
            description="A <em>very</em> useful collection."
        )

        # add items to collections
        # - put everything in collection 1
        digworks = DigitizedWork.objects.all()
        for digwork in digworks:
            digwork.collections.add(coll1)
        # just one item in collection 2
        wintry = digworks.get(title__icontains='Wintry')
        wintry.collections.add(coll2)

        # reindex the digitized works so we can check stats
        solr, solr_collection = get_solr_connection()
        solr.index(solr_collection, [dw.index_data() for dw in digworks],
                   params={"commitWithin": 100})
        sleep(2)

        stats = Collection.stats()
        assert stats[coll1.name]['count'] == digworks.count()
        assert stats[coll1.name]['dates'] == '1880–1904'
        assert stats[coll2.name]['count'] == 1
        assert stats[coll2.name]['dates'] == '1903'

<<<<<<< HEAD
=======

class TestCollectionQuerySet(TestCase):

    def test_public(self):
        random = Collection.objects.create(name='Random Assortment')
        brogan = Collection.objects.create(name='Brogan\'s List')
        dictionary = Collection.objects.create(name='Dictionary')
        pronunciation = Collection.objects.create(name='Pronunciation Guide')

        public_collections = Collection.objects.public()
        assert random in public_collections
        assert brogan in public_collections
        assert dictionary not in public_collections
        assert pronunciation not in public_collections
>>>>>>> af67baf1
<|MERGE_RESOLUTION|>--- conflicted
+++ resolved
@@ -393,21 +393,3 @@
         assert stats[coll1.name]['dates'] == '1880–1904'
         assert stats[coll2.name]['count'] == 1
         assert stats[coll2.name]['dates'] == '1903'
-
-<<<<<<< HEAD
-=======
-
-class TestCollectionQuerySet(TestCase):
-
-    def test_public(self):
-        random = Collection.objects.create(name='Random Assortment')
-        brogan = Collection.objects.create(name='Brogan\'s List')
-        dictionary = Collection.objects.create(name='Dictionary')
-        pronunciation = Collection.objects.create(name='Pronunciation Guide')
-
-        public_collections = Collection.objects.public()
-        assert random in public_collections
-        assert brogan in public_collections
-        assert dictionary not in public_collections
-        assert pronunciation not in public_collections
->>>>>>> af67baf1
