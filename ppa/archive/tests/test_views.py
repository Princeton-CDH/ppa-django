--- conflicted
+++ resolved
@@ -29,6 +29,93 @@
 
     @pytest.mark.usefixtures("solr")
     def test_digitizedwork_detailview(self):
+        # get a work and its detail page to test with
+        dial = DigitizedWork.objects.get(source_id='chi.78013704')
+        url = reverse('archive:detail', kwargs={'source_id': dial.source_id})
+
+        # get the detail view page and check that the response is 200
+        response = self.client.get(url)
+        assert response.status_code == 200
+        # no keyword search so no note about that
+        # no page_obj or search results reflected
+        assert 'page_obj' not in response.context
+        self.assertNotContains(response, 'No keyword results.')
+
+        # now check that the right template is used
+        assert 'archive/digitizedwork_detail.html' in \
+            [template.name for template in response.templates]
+
+        # check that the appropriate item is in context
+        assert 'object' in response.context
+        assert response.context['object'] == dial
+
+        # get a work and its detail page to test with
+        # wintry = DigitizedWork.objects.get(source_id='chi.13880510')
+        # url = reverse('archive:detail', kwargs={'source_id': wintry.source_id})
+
+        # - check that the information we expect is displayed
+        # TODO: Make these HTML when the page is styled
+        # hathitrust ID
+        self.assertContains(
+            response, dial.title,
+            msg_prefix='Missing title'
+        )
+        self.assertContains(
+            response, dial.source_id,
+            msg_prefix='Missing HathiTrust ID (source_id)'
+        )
+        self.assertContains(
+            response, dial.source_url,
+            msg_prefix='Missing source_url'
+        )
+        # self.assertContains(  # disabled for now since it's not in design spec
+        #     response, dial.enumcron,
+        #     msg_prefix='Missing volume/chronology (enumcron)'
+        # )
+        self.assertContains(
+            response, dial.author,
+            msg_prefix='Missing author'
+        )
+        self.assertContains(
+            response, dial.pub_place,
+            msg_prefix='Missing place of publication (pub_place)'
+        )
+        self.assertContains(
+            response, dial.publisher,
+            msg_prefix='Missing publisher'
+        )
+        self.assertContains(
+            response, dial.pub_date,
+            msg_prefix='Missing publication date (pub_date)'
+        )
+        # only displaying these if logged in currently
+        #
+        # self.assertContains(
+        #     response, dial.added.strftime("%d %b %Y"),
+        #     msg_prefix='Missing added or in wrong format (d M Y in filter)'
+        # )
+        # self.assertContains(
+        #     response, dial.updated.strftime("%d %b %Y"),
+        #     msg_prefix='Missing updated or in wrong format (d M Y in filter)'
+        # )
+
+        # unapi server link present
+        self.assertContains(
+            response, '''<link rel="unapi-server" type="application/xml"
+            title="unAPI" href="%s" />''' % reverse('unapi'),
+            msg_prefix='unapi server link should be set', html=True)
+        # unapi id present
+        self.assertContains(
+            response,
+            '<abbr class="unapi-id" title="%s"></abbr>' % dial.source_id,
+            msg_prefix='unapi id should be embedded for each work')
+
+
+    @pytest.mark.usefixtures("solr")
+    def test_digitizedwork_detailview_query(self):
+        # get a work and its detail page to test with
+        dial = DigitizedWork.objects.get(source_id='chi.78013704')
+        url = reverse('archive:detail', kwargs={'source_id': dial.source_id})
 
         # make some sample page content
         # sample page content associated with one of the fixture works
@@ -47,81 +134,10 @@
         index_data = solr_work_docs + solr_page_docs
         solr.index(solr_collection, index_data, params={"commitWithin": 100})
         sleep(2)
-        # get a work and its detail page to test with
-        url = reverse('archive:detail', kwargs={'source_id': dial.source_id})
-
-        # get the detail view page and check that the response is 200
-        response = self.client.get(url)
-        assert response.status_code == 200
-        # no keyword search so no note about that
-        # no page_obj or search results reflected
-        assert 'page_obj' not in response.context
-        self.assertNotContains(response, 'No keyword results.')
-
-        # now check that the right template is used
-        assert 'archive/digitizedwork_detail.html' in \
-            [template.name for template in response.templates]
-
-        # check that the appropriate item is in context
-        assert 'object' in response.context
-        assert response.context['object'] == dial
-
-        # get a work and its detail page to test with
-        # wintry = DigitizedWork.objects.get(source_id='chi.13880510')
-        # url = reverse('archive:detail', kwargs={'source_id': wintry.source_id})
-
-        # - check that the information we expect is displayed
-        # TODO: Make these HTML when the page is styled
-        # hathitrust ID
-        self.assertContains(
-            response, dial.title,
-            msg_prefix='Missing title'
-        )
-        self.assertContains(
-            response, dial.source_id,
-            msg_prefix='Missing HathiTrust ID (source_id)'
-        )
-        self.assertContains(
-            response, dial.source_url,
-            msg_prefix='Missing source_url'
-        )
-        # self.assertContains(  # disabled for now since it's not in design spec
-        #     response, dial.enumcron,
-        #     msg_prefix='Missing volume/chronology (enumcron)'
-        # )
-        self.assertContains(
-            response, dial.author,
-            msg_prefix='Missing author'
-        )
-        self.assertContains(
-            response, dial.pub_place,
-            msg_prefix='Missing place of publication (pub_place)'
-        )
-        self.assertContains(
-            response, dial.publisher,
-            msg_prefix='Missing publisher'
-        )
-        self.assertContains(
-            response, dial.pub_date,
-            msg_prefix='Missing publication date (pub_date)'
-        )
-        # only displaying these if logged in currently
-        #
-        # self.assertContains(
-        #     response, dial.added.strftime("%d %b %Y"),
-        #     msg_prefix='Missing added or in wrong format (d M Y in filter)'
-        # )
-        # self.assertContains(
-        #     response, dial.updated.strftime("%d %b %Y"),
-        #     msg_prefix='Missing updated or in wrong format (d M Y in filter)'
-        # )
-
-<<<<<<< HEAD
-        # - check a search with a query that should include query in the
-        # the context AND a the results of a PageSolrQuery
-
-        # use a word with absolutely no matches first to test the
-        # default behavior for an empty search query
+
+        # search should include query in the context and a PageSolrQuery
+
+        # search with no matches - test empty search result
         response = self.client.get(url, {'query': 'thermodynamics'})
         assert response.status_code == 200
         # query string passsed into context for form
@@ -174,19 +190,6 @@
             mockpsq.return_value.count = 0
             response = self.client.get(url, {'query': 'knobs'})
             self.assertContains(response, 'Something went wrong.')
-=======
-        # unapi server link present
-        self.assertContains(
-            response, '''<link rel="unapi-server" type="application/xml"
-            title="unAPI" href="%s" />''' % reverse('unapi'),
-            msg_prefix='unapi server link should be set', html=True)
-        # unapi id present
-        self.assertContains(
-            response,
-            '<abbr class="unapi-id" title="%s"></abbr>' % dial.source_id,
-            msg_prefix='unapi id should be embedded for each work')
-
->>>>>>> 5c739c97
 
     @pytest.mark.usefixtures("solr")
     def test_digitizedwork_listview(self):
