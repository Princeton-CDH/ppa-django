import csv
from io import StringIO
import operator
import re
from time import sleep
from unittest.mock import Mock, patch

from django.contrib.auth import get_user_model
from django.test import TestCase
from django.urls import reverse
from django.utils.http import urlencode
from django.utils.timezone import now
import pytest
from SolrClient.exceptions import SolrError

from ppa.archive.forms import SearchForm
from ppa.archive.models import DigitizedWork, Collection
from ppa.archive.solr import get_solr_connection
from ppa.archive.views import DigitizedWorkCSV


class TestArchiveViews(TestCase):
    fixtures = ['sample_digitized_works']

    def setUp(self):
        self.admin_pass = 'password'
        self.admin_user = get_user_model().objects.create_superuser(
            'admin', 'admin@example.com', self.admin_pass)

    def test_digitizedwork_detailview(self):
        # get a work and its detail page to test with
        dial = DigitizedWork.objects.get(source_id='chi.78013704')
        url = reverse('archive:detail', kwargs={'source_id': dial.source_id})

        # get the detail view page and check that the response is 200
        response = self.client.get(url)
        assert response.status_code == 200

        # now check that the right template is used
        assert 'archive/digitizedwork_detail.html' in \
            [template.name for template in response.templates]

        # check that the appropriate item is in context
        assert 'object' in response.context
        assert response.context['object'] == dial

        # get a work and its detail page to test with
        # wintry = DigitizedWork.objects.get(source_id='chi.13880510')
        # url = reverse('archive:detail', kwargs={'source_id': wintry.source_id})


        # - check that the information we expect is displayed
        # TODO: Make these HTML when the page is styled
        # hathitrust ID
        self.assertContains(
            response, dial.title, count=2,
            msg_prefix='Missing two instance of object.title'
        )
        self.assertContains(
            response, dial.source_id,
            msg_prefix='Missing HathiTrust ID (source_id)'
        )
        self.assertContains(
            response, dial.source_url,
            msg_prefix='Missing source_url'
        )
        self.assertContains(
            response, dial.enumcron,
            msg_prefix='Missing volume/chronology (enumcron)'
        )
        self.assertContains(
            response, dial.author,
            msg_prefix='Missing author'
        )
        self.assertContains(
            response, dial.pub_place,
            msg_prefix='Missing place of publication (pub_place)'
        )
        self.assertContains(
            response, dial.publisher,
            msg_prefix='Missing publisher'
        )
        self.assertContains(
            response, dial.pub_date,
            msg_prefix='Missing publication date (pub_date)'
        )
        self.assertContains(
            response, dial.added.strftime("%d %b %Y"),
            msg_prefix='Missing added or in wrong format (d M Y in filter)'
        )
        self.assertContains(
            response, dial.updated.strftime("%d %b %Y"),
            msg_prefix='Missing updated or in wrong format (d M Y in filter)'
        )

    @pytest.mark.usefixtures("solr")
    def test_digitizedwork_listview(self):
        url = reverse('archive:list')

        # sample page content associated with one of the fixture works
        sample_page_content = [
            'something about winter and wintry and wintriness',
            'something else delightful',
            'an alternate thing with words like blood and bone not in the title'
        ]
        htid = 'chi.13880510'
        solr_page_docs = [
            {'content': content, 'order': i, 'item_type': 'page',
             'srcid': htid, 'id': '%s.%s' % (htid, i)}
            for i, content in enumerate(sample_page_content)]
        # add a collection to use in testing the view
        collection = Collection.objects.create(name='Test Collection')
        digitized_works = DigitizedWork.objects.all()
        self.wintry = digitized_works.filter(title__icontains='Wintry')[0]
        self.wintry.collections.add(collection)
        solr_work_docs = [digwork.index_data() for digwork in digitized_works]
        solr, solr_collection = get_solr_connection()
        index_data = solr_work_docs + solr_page_docs
        solr.index(solr_collection, index_data, params={"commitWithin": 100})
        sleep(2)

        # no query - should find all
        response = self.client.get(url)
        assert response.status_code == 200
        self.assertContains(response, '%d digitized works' % len(digitized_works))
<<<<<<< HEAD
        self.assertContains(response, 'results sorted by title')

        assert response.context['sort'] == 'title'
=======
        assert response.context['sort'] == 'Title A-Z'
>>>>>>> 1d6920d8

        # search form should be set in context for display
        assert isinstance(response.context['search_form'], SearchForm)
        # page group details from expanded part of collapsed query
        assert 'page_groups' in response.context
        # facet range information from publication date range facet
        assert 'facet_ranges' in response.context

        for digwork in digitized_works:
            # basic metadata for each work
            self.assertContains(response, digwork.title)
            self.assertContains(response, digwork.source_id)
            self.assertContains(response, digwork.author)
            self.assertContains(response, digwork.enumcron)
            self.assertContains(response, digwork.publisher)
            self.assertContains(response, digwork.pub_place)
            self.assertContains(response, digwork.pub_date)
            # link to detail page
            self.assertContains(response, digwork.get_absolute_url())

        # search term in title
        response = self.client.get(url, {'query': 'wintry'})
        # relevance sort for keyword search
        assert response.context['sort'] == 'Title A-Z'
        wintry = self.wintry
        self.assertContains(response, '1 digitized work')
        self.assertContains(response, wintry.source_id)

        # match in page content but not in book metadata should pull back title
        response = self.client.get(url, {'query': 'blood'})
        self.assertContains(response, '1 digitized work')
        self.assertContains(response, wintry.source_id)
        self.assertContains(response, wintry.title)

        # search text in author name
        response = self.client.get(url, {'query': 'Robert Bridges'})
        self.assertContains(response, wintry.source_id)

        # search text in publisher name
        response = self.client.get(url, {'query': 'McClurg'})
        for digwork in DigitizedWork.objects.filter(publisher__icontains='mcclurg'):
            self.assertContains(response, digwork.source_id)

        # search text in publication place - matches wintry
        response = self.client.get(url, {'query': 'Oxford'})
        self.assertContains(response, wintry.source_id)

        # exact phrase
        response = self.client.get(url, {'query': '"wintry delights"'})
        self.assertContains(response, '1 digitized work')
        self.assertContains(response, wintry.source_id)

        # boolean
        response = self.client.get(url, {'query': 'blood AND bone AND alternate'})
        self.assertContains(response, '1 digitized work')
        self.assertContains(response, wintry.source_id)
        response = self.client.get(url, {'query': 'blood NOT bone'})
        self.assertContains(response, 'No matching items')

        # bad syntax
        response = self.client.get(url, {'query': '"incomplete phrase'})
        self.assertContains(response, 'Unable to parse search query')

        # add a sort term - pub date
        response = self.client.get(url, {'query': '', 'sort': 'pub_date_asc'})
        # explicitly sort by pub_date manually
        sorted_object_list = sorted(response.context['object_list'],
                                    key=operator.itemgetter('pub_date'))
        # the two context lists should match exactly
        assert sorted_object_list == response.context['object_list']
        # human readable value should be set in context using the value
        # of SearchForm.SORT_CHOICES
        assert response.context['sort'] == \
            dict(SearchForm.SORT_CHOICES)['pub_date_asc']
        # test sort date in reverse
        response = self.client.get(url, {'query': '', 'sort': 'pub_date_desc'})
        # explicitly sort by pub_date manually in descending order
        sorted_object_list = sorted(response.context['object_list'],
                                    key=operator.itemgetter('pub_date'),
                                    reverse=True)
        # the two context lists should match exactly
        assert sorted_object_list == response.context['object_list']
        # human readable value should be set in context using the value
        # of SearchForm.SORT_CHOICES
        assert response.context['sort'] == \
            dict(SearchForm.SORT_CHOICES)['pub_date_desc']
        # one last test using title
        response = self.client.get(url, {'query': '', 'sort': 'title_asc'})
        sorted_object_list = sorted(response.context['object_list'],
                                    key=operator.itemgetter('title_exact'))
        # the two context lists should match exactly
        assert sorted_object_list == response.context['object_list']
        # human readable value should be set in context using the value
        # of SearchForm.SORT_CHOICES
        assert response.context['sort'] == \
            dict(SearchForm.SORT_CHOICES)['title_asc']

        # - check that a query allows relevance as sort order toggle in form
        response = self.client.get(url, {'query': 'foo', 'sort': 'title_asc'})
        self.assertContains(
            response,
            '<input type="radio" name="sort" value="relevance" id="id_sort_0" />',
            html=True
        )
        # check that a query that does not have a query disables
        # relevance as a sort order option
        response = self.client.get(url, {'sort': 'title_asc'})
        self.assertContains(
            response,
            '<input type="radio" name="sort" value="relevance" id="id_sort_0" disabled="disabled" />',
            html=True
        )
        # collection search
        response = self.client.get(url, {'query': 'collections_exact:"Test Collection"'})
<<<<<<< HEAD
        assert len(response.context['object_list']) == 1
        self.assertContains(response, '1 digitized work;')
=======
        self.assertContains(response, '1 digitized work')
>>>>>>> 1d6920d8
        self.assertContains(response, wintry.source_id)

        # basic date range request
        response = self.client.get(url, {'pub_date_0': 1900, 'pub_date_1': 1922})
        # in fixture data, only wintry is after 1900
        assert len(response.context['object_list']) == 1
        self.assertContains(response, wintry.source_id)

        # invalid date range request / invalid form - not an exception
        response = self.client.get(url, {'pub_date_0': 1900, 'pub_date_1': 1800})
        assert not response.context['object_list'].count()
        self.assertContains(response, 'Invalid range')

        # nothing indexed - should not error
        solr.delete_doc_by_query(solr_collection, '*:*', params={"commitWithin": 100})
        sleep(2)
        response = self.client.get(url)
        assert response.status_code == 200
        self.assertContains(response, 'No matching items')

        # simulate solr exception (other than query syntax)
        with patch('ppa.archive.views.PagedSolrQuery') as mockpsq:
            mockpsq.return_value.get_json.side_effect = SolrError
            # count needed for paginator
            mockpsq.return_value.count = 0
            response = self.client.get(url, {'query': 'something'})
            self.assertContains(response, 'Something went wrong.')


    def test_digitizedwork_csv(self):
        # get the csv export and inspect the response
        response = self.client.get(reverse('archive:csv'))
        assert response.status_code == 200
        assert response['content-type'] == 'text/csv'
        content_disposition = response['content-disposition']
        assert content_disposition.startswith('attachment; filename="')
        assert 'ppa-digitizedworks-' in content_disposition
        assert content_disposition.endswith('.csv"')
        assert now().strftime('%Y%m%d') in content_disposition
        assert re.search(r'\d{8}T\d{2}:\d{2}:\d{2}', content_disposition)

        # read content as csv and inspect
        csvreader = csv.reader(StringIO(response.content.decode()))
        rows = [row for row in csvreader]
        digworks = DigitizedWork.objects.order_by('id').all()
        # check for header row
        assert rows[0] == DigitizedWorkCSV.header_row
        # check for expected number of records - header + one row for each work
        assert len(rows) == digworks.count() + 1
        # check expected data in CSV output
        for digwork, digwork_data in zip(digworks, rows[1:]):
            assert digwork.source_id in digwork_data
            assert digwork.title in digwork_data
            assert digwork.author in digwork_data
            assert str(digwork.pub_date) in digwork_data
            assert digwork.pub_place in digwork_data
            assert digwork.publisher in digwork_data
            assert digwork.publisher in digwork_data
            assert digwork.enumcron in digwork_data
            assert ';'.join([coll.name for coll in digwork.collections.all()]) \
                in digwork_data
            assert '%d' % digwork.page_count in digwork_data
            assert '%s' % digwork.added in digwork_data
            assert '%s' % digwork.updated in digwork_data

    def test_digitizedwork_admin_changelist(self):
        # log in as admin to access admin site views
        self.client.login(username=self.admin_user.username,
            password=self.admin_pass)
        # get digitized work change list
        response = self.client.get(reverse('admin:archive_digitizedwork_changelist'))
        self.assertContains(response, reverse('archive:csv'),
            msg_prefix='digitized work change list should include CSV download link')
        self.assertContains(response, 'Download as CSV',
            msg_prefix='digitized work change list should include CSV download button')

        # link should not be on other change lists
        response = self.client.get(reverse('admin:auth_user_changelist'))
        self.assertNotContains(response, reverse('archive:csv'),
            msg_prefix='CSV download link should only be on digitized work list')


class TestCollectionListView(TestCase):

    def setUp(self):
        '''Create some collections'''
        self.coll1 = Collection.objects.create(name='Random Grabbag')
        self.coll2 = Collection.objects.create(
            name='Foo through Time',
            description="A <em>very</em> useful collection."
        )

    def test_context(self):
        '''Check that the context is as expected'''
        collection_list = reverse('archive:list-collections')
        response = self.client.get(collection_list)

        # it should have both collections that exist in it
        assert self.coll1 in response.context['object_list']
        assert self.coll2 in response.context['object_list']

    def test_template(self):
        '''Check that the template is rendering as expected'''
        collection_list = reverse('archive:list-collections')
        response = self.client.get(collection_list)
        # - basic checks right templates
        self.assertTemplateUsed(response, 'base.html')
        self.assertTemplateUsed(response, 'archive/list_collections.html')
        # - detailed checks of template
        self.assertContains(
        response, 'Random Grabbag',
        msg_prefix='should list a collection called Random Grabbag'
        )
        self.assertContains(
            response, 'Foo through Time',
            msg_prefix='should list a collection called Foo through Time'
        )
        self.assertContains(
            response, '<em>very</em>', html=True,
            msg_prefix='should render the description with HTML intact.'
        )


class TestAddToCollection(TestCase):

    fixtures = ['sample_digitized_works']

    def setUp(self):
        self.user = get_user_model().objects.create_user(username='test',
                                                         password='secret')
        self.user.save()

        get_user_model().objects.create_superuser(
            username='super', password='secret', email='foo@bar.com'
        )

    def test_permissions(self):
        # - anonymous login is redirected to sign in
        bulk_add = reverse('archive:add-to-collection')
        response = self.client.get(bulk_add)
        assert response.status_code == 302
        # - so is a user without staff permissions
        self.client.login(username='test', password='secret')
        response = self.client.get(bulk_add)
        assert response.status_code == 302
        self.user.is_staff = True
        self.user.save()
        # a logged in staff user is not redirected
        response = self.client.get(bulk_add)
        assert response.status_code == 200

    def test_get(self):

        self.client.login(username='super', password='secret')

        # - a get to the view with ids should return a message to use
        # the admin interface and not enable the form for submission
        bulk_add = reverse('archive:add-to-collection')
        response = self.client.get(bulk_add)
        self.assertContains(response,
            '<h1>Add Digitized Works to Collections</h1>', html=True)
        self.assertContains(
            response,
            'Please select digitized works from the admin interface.'
        )
        # sending a set of pks that don't exist should produce the same result
        session = self.client.session
        session['collection-add-ids'] = [100, 101]
        session.save()
        response = self.client.get(bulk_add)
        # check that the session var has been set to an empy list
        session['collection-add-ids'] == []
        self.assertContains(
            response,
            'Please select digitized works from the admin interface.'
        )
        # create a collection and send valid pks
        coll1 = Collection.objects.create(name='Random Grabbag')
        session['collection-add-ids'] = [1, 2]
        session.save()
        response = self.client.get(bulk_add)
        # check html=False so we can look for just the opening tag of the form
        # block (html expects all the content between the closing tag too!)
        self.assertContains(
            response,
            '<form method="post"',
        )
        self.assertContains(
            response,
            '<option value="%d">Random Grabbag</option>' % coll1.id,
            html=True
        )

    @patch('ppa.archive.views.get_solr_connection')
    def test_post(self, mockgetsolr):

        mocksolr = Mock()
        mockcollection = Mock()
        mockgetsolr.return_value = mocksolr, mockcollection

        self.client.login(username='super', password='secret')

        # - check that a post to the bulk-add route with valid pks
        # adds them to the appropriate collection
        # make a collection
        coll1 = Collection.objects.create(name='Random Grabbag')
        digworks = DigitizedWork.objects.order_by('id')[0:2]
        pks = list(digworks.values_list('id', flat=True))
        bulk_add = reverse('archive:add-to-collection')
        session = self.client.session
        session['collection-add-ids'] = pks
        session.save()

        # post to the add to collection url
        res = self.client.post(bulk_add, {'collections': coll1.pk})
        # redirects to the admin archive change list by default without filters
        # since none are set
        assert res.status_code == 302
        assert res.url == \
            reverse('admin:archive_digitizedwork_changelist')
        # digitized works with pks 1,2 are added to the collection
        digworks = DigitizedWork.objects\
            .filter(collections__pk=coll1.pk).order_by('id')
        assert digworks.count() == 2
        assert list(digworks.values_list('id', flat=True)) == \
            session['collection-add-ids']
        # the session variable is cleared
        assert 'collection-add-ids' not in self.client.session
        # - check that solr indexing was called correctly via mocks
        assert mockgetsolr.called
        solr_docs = [work.index_data() for work in digworks]
        mocksolr.index.assert_called_with(
            mockcollection, solr_docs, params={'commitWithin': 2000}
        )

        # - bulk add should actually add and not reset collections, i.e.
        # those individually added or added in a previous bulk add shouldn't
        # be erased from the collection's digitizedwork_set
        # only set pk 1 in the ids to add
        session['collection-add-ids'] = [digworks[0].pk]
        # also check that filters are preserved
        session['collection-add-filters'] = {'q': 1, 'foo': 'bar'}
        session.save()

        # bulk adding first pk but not the second
        res = self.client.post(bulk_add, {'collections': coll1.pk})
        # redirect as expected and retain querystring
        assert res.status_code == 302
        assert res.url == '%s?%s' % \
            (reverse('admin:archive_digitizedwork_changelist'),
             urlencode(session['collection-add-filters'].items()))
        digworks2 = DigitizedWork.objects\
            .filter(collections__pk=coll1.pk).order_by('id')
        # this will fail if the bulk add removed the previously set two works
        assert digworks2.count() == 2
        # they should also be the same objects as before, i.e. this post request
        # should result in a noop
        assert digworks == digworks

        # - test a dud post (i.e. without a Collection)
        # should redirect with an error
        session['collection-add-ids'] = pks
        session.save()
        response = self.client.post(bulk_add, {'collections': None})
        assert response.status_code == 200
        # check that the error message rendered for a missing Collection
        self.assertContains(
            response,
            '<ul class="errorlist"><li>Please select at least one '
            'Collection</li></ul>',
            html=True
        )
        session['collection-add-ids'] = None
        session.save()
        response = self.client.post(bulk_add, {'collections': coll1.pk})
        # Default message for an unset collection pk list
        self.assertContains(
            response,
            '<p> Please select digitized works from the admin interface. </p>',
            html=True
        )<|MERGE_RESOLUTION|>--- conflicted
+++ resolved
@@ -123,13 +123,7 @@
         response = self.client.get(url)
         assert response.status_code == 200
         self.assertContains(response, '%d digitized works' % len(digitized_works))
-<<<<<<< HEAD
-        self.assertContains(response, 'results sorted by title')
-
-        assert response.context['sort'] == 'title'
-=======
         assert response.context['sort'] == 'Title A-Z'
->>>>>>> 1d6920d8
 
         # search form should be set in context for display
         assert isinstance(response.context['search_form'], SearchForm)
@@ -237,6 +231,7 @@
         # check that a query that does not have a query disables
         # relevance as a sort order option
         response = self.client.get(url, {'sort': 'title_asc'})
+        print(response)
         self.assertContains(
             response,
             '<input type="radio" name="sort" value="relevance" id="id_sort_0" disabled="disabled" />',
@@ -244,12 +239,7 @@
         )
         # collection search
         response = self.client.get(url, {'query': 'collections_exact:"Test Collection"'})
-<<<<<<< HEAD
         assert len(response.context['object_list']) == 1
-        self.assertContains(response, '1 digitized work;')
-=======
-        self.assertContains(response, '1 digitized work')
->>>>>>> 1d6920d8
         self.assertContains(response, wintry.source_id)
 
         # basic date range request
@@ -360,8 +350,8 @@
         self.assertTemplateUsed(response, 'archive/list_collections.html')
         # - detailed checks of template
         self.assertContains(
-        response, 'Random Grabbag',
-        msg_prefix='should list a collection called Random Grabbag'
+            response, 'Random Grabbag',
+            msg_prefix='should list a collection called Random Grabbag'
         )
         self.assertContains(
             response, 'Foo through Time',
