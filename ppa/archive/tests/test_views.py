import csv
from datetime import date
from io import StringIO
import re
from time import sleep

from django.contrib.auth import get_user_model
from django.test import TestCase
from django.urls import reverse
from django.utils.timezone import now
import pytest

<<<<<<< HEAD
from ppa.archive.models import DigitizedWork, Collection
=======
from ppa.archive.models import DigitizedWork
from ppa.archive.solr import get_solr_connection
from ppa.archive.views import DigitizedWorkCSV
>>>>>>> b6db18b0


class TestArchiveViews(TestCase):
    fixtures = ['sample_digitized_works']

    def setUp(self):
        self.admin_pass = 'password'
        self.admin_user = get_user_model().objects.create_superuser(
            'admin', 'admin@example.com', self.admin_pass)

    def test_digitizedwork_detailview(self):
        # get a work and its detail page to test with
        dial = DigitizedWork.objects.get(source_id='chi.78013704')
        url = reverse('archive:detail', kwargs={'source_id': dial.source_id})

        # get the detail view page and check that the response is 200
        response = self.client.get(url)
        assert response.status_code == 200

        # now check that the right template is used
        assert 'archive/digitizedwork_detail.html' in \
            [template.name for template in response.templates]

        # check that the appropriate item is in context
        assert 'object' in response.context
        assert response.context['object'] == dial

        # get a work and its detail page to test with
        # wintry = DigitizedWork.objects.get(source_id='chi.13880510')
        # url = reverse('archive:detail', kwargs={'source_id': wintry.source_id})


        # - check that the information we expect is displayed
        # TODO: Make these HTML when the page is styled
        # hathitrust ID
        self.assertContains(
            response, dial.title, count=2,
            msg_prefix='Missing two instance of object.title'
        )
        self.assertContains(
            response, dial.source_id,
            msg_prefix='Missing HathiTrust ID (source_id)'
        )
        self.assertContains(
            response, dial.source_url,
            msg_prefix='Missing source_url'
        )
        self.assertContains(
            response, dial.enumcron,
            msg_prefix='Missing volume/chronology (enumcron)'
        )
        self.assertContains(
            response, dial.author,
            msg_prefix='Missing author'
        )
        self.assertContains(
            response, dial.pub_place,
            msg_prefix='Missing place of publication (pub_place)'
        )
        self.assertContains(
            response, dial.publisher,
            msg_prefix='Missing publisher'
        )
        self.assertContains(
            response, dial.pub_date,
            msg_prefix='Missing publication date (pub_date)'
        )
        self.assertContains(
            response, dial.added.strftime("%d Dec %Y"),
            msg_prefix='Missing added or in wrong format (d M Y in filter)'
        )
        self.assertContains(
            response, dial.updated.strftime("%d Dec %Y"),
            msg_prefix='Missing updated or in wrong format (d M Y in filter)'
        )

    @pytest.mark.usefixtures("solr")
    def test_digitizedwork_listview(self):
        url = reverse('archive:list')

        # sample page content associated with one of the fixture works
        sample_page_content = [
            'something about winter and wintry and wintriness',
            'something else delightful',
            'an alternate thing with words like blood and bone not in the title'
        ]
        htid = 'chi.13880510'
        solr_page_docs = [
            {'content': content, 'order': i, 'item_type': 'page',
             'srcid': htid, 'id': '%s.%s' % (htid, i)}
            for i, content in enumerate(sample_page_content)]
        digitized_works = DigitizedWork.objects.all()
        solr_work_docs = [digwork.index_data() for digwork in digitized_works]
        solr, solr_collection = get_solr_connection()
        index_data = solr_work_docs + solr_page_docs
        solr.index(solr_collection, index_data, params={"commitWithin": 100})
        sleep(2)

        # no query - should find all
        response = self.client.get(url)
        assert response.status_code == 200
        self.assertContains(response, '%d digitized works' % len(digitized_works))
        self.assertContains(response, 'results sorted by title')
        assert response.context['sort'] == 'title'

        for digwork in digitized_works:
            # basic metadata for each work
            self.assertContains(response, digwork.title)
            self.assertContains(response, digwork.source_id)
            self.assertContains(response, digwork.author)
            self.assertContains(response, digwork.enumcron)
            self.assertContains(response, digwork.publisher)
            self.assertContains(response, digwork.pub_place)
            # link to detail page
            self.assertContains(response, digwork.get_absolute_url())

        # search term in title
        response = self.client.get(url, {'query': 'wintry'})
        # relevance sort for keyword search
        assert response.context['sort'] == 'relevance'
        wintry = DigitizedWork.objects.get(title__icontains='Wintry')
        self.assertContains(response, '1 digitized work;')
        self.assertContains(response, 'results sorted by relevance')
        self.assertContains(response, wintry.source_id)

        # match in page content but not in book metadata should pull back title
        response = self.client.get(url, {'query': 'blood'})
        self.assertContains(response, '1 digitized work;')
        self.assertContains(response, wintry.source_id)
        self.assertContains(response, wintry.title)

        # search text in author name
        response = self.client.get(url, {'query': 'Robert Bridges'})
        self.assertContains(response, wintry.source_id)

        # search text in publisher name
        response = self.client.get(url, {'query': 'McClurg'})
        for digwork in DigitizedWork.objects.filter(publisher__icontains='mcclurg'):
            self.assertContains(response, digwork.source_id)

        # search text in publication place - matches wintry
        response = self.client.get(url, {'query': 'Oxford'})
        self.assertContains(response, wintry.source_id)

        # exact phrase
        response = self.client.get(url, {'query': '"wintry delights"'})
        self.assertContains(response, '1 digitized work;')
        self.assertContains(response, wintry.source_id)

        # boolean
        response = self.client.get(url, {'query': 'blood AND bone AND alternate'})
        self.assertContains(response, '1 digitized work;')
        self.assertContains(response, wintry.source_id)
        response = self.client.get(url, {'query': 'blood NOT bone'})
        self.assertContains(response, 'No matching items')

        # bad syntax
        response = self.client.get(url, {'query': '"incomplete phrase'})
        self.assertContains(response, 'Unable to parse search query')

        # nothing indexed - should not error
        solr.delete_doc_by_query(solr_collection, '*:*', params={"commitWithin": 100})
        sleep(2)
        response = self.client.get(url)
        assert response.status_code == 200
        self.assertContains(response, 'No matching items')

<<<<<<< HEAD

class TestCollectionListView(TestCase):

    def setUp(self):
        '''Create some collections'''
        self.coll1 = Collection.objects.create(name='Random Grabbag')
        self.coll2 = Collection.objects.create(name='Foo through Time')

    def test_context(self):
        '''Check that the context is as expected'''
        collection_list = reverse('archive:list-collections')
        response = self.client.get(collection_list)

        # it should have both collections that exist in it
        assert self.coll1 in response.context['object_list']
        assert self.coll2 in response.context['object_list']

    def test_template(self):
        '''Check that the template is rendering as expected'''
        collection_list = reverse('archive:list-collections')
        response = self.client.get(collection_list)
        # - basic checks right templates
        self.assertTemplateUsed(response, 'base.html')
        self.assertTemplateUsed(response, 'archive/list_collections.html')
        # - detailed checks of template
        self.assertContains(
        response, 'Random Grabbag',
        msg_prefix='should list a collection called Random Grabbag'
        )
        self.assertContains(
            response, 'Foo through Time',
            msg_prefix='should list a collection called Foo through Time'
        )
=======
    def test_digitizedwork_csv(self):
        # get the csv export and inspect the response
        response = self.client.get(reverse('archive:csv'))
        assert response.status_code == 200
        assert response['content-type'] == 'text/csv'
        content_disposition = response['content-disposition']
        assert content_disposition.startswith('attachment; filename="')
        assert 'ppa-digitizedworks-' in content_disposition
        assert content_disposition.endswith('.csv"')
        assert now().strftime('%Y%m%d') in content_disposition
        assert re.search(r'\d{8}T\d{2}:\d{2}:\d{2}', content_disposition)

        # read content as csv and inspect
        csvreader = csv.reader(StringIO(response.content.decode()))
        rows = [row for row in csvreader]
        digworks = DigitizedWork.objects.order_by('id').all()
        # check for header row
        assert rows[0] == DigitizedWorkCSV.header_row
        # check for expected number of records - header + one row for each work
        assert len(rows) == digworks.count() + 1
        # spot check expected data
        digwork = digworks.first()
        digwork_data = rows[1]
        assert digwork.source_id in digwork_data
        assert digwork.title in digwork_data
        assert digwork.author in digwork_data
        assert digwork.pub_date in digwork_data
        assert digwork.pub_place in digwork_data
        assert digwork.publisher in digwork_data
        assert digwork.publisher in digwork_data
        assert digwork.enumcron in digwork_data

    def test_digitizedwork_admin_changelist(self):
        # log in as admin to access admin site views
        self.client.login(username=self.admin_user.username,
            password=self.admin_pass)
        # get digitized work change list
        response = self.client.get(reverse('admin:archive_digitizedwork_changelist'))
        self.assertContains(response, reverse('archive:csv'),
            msg_prefix='digitized work change list should include CSV download link')
        self.assertContains(response, 'Download as CSV',
            msg_prefix='digitized work change list should include CSV download button')

        # link should not be on other change lists
        response = self.client.get(reverse('admin:auth_user_changelist'))
        self.assertNotContains(response, reverse('archive:csv'),
            msg_prefix='CSV download link should only be on digitized work list')




>>>>>>> b6db18b0
<|MERGE_RESOLUTION|>--- conflicted
+++ resolved
@@ -10,13 +10,9 @@
 from django.utils.timezone import now
 import pytest
 
-<<<<<<< HEAD
 from ppa.archive.models import DigitizedWork, Collection
-=======
-from ppa.archive.models import DigitizedWork
 from ppa.archive.solr import get_solr_connection
 from ppa.archive.views import DigitizedWorkCSV
->>>>>>> b6db18b0
 
 
 class TestArchiveViews(TestCase):
@@ -184,41 +180,6 @@
         assert response.status_code == 200
         self.assertContains(response, 'No matching items')
 
-<<<<<<< HEAD
-
-class TestCollectionListView(TestCase):
-
-    def setUp(self):
-        '''Create some collections'''
-        self.coll1 = Collection.objects.create(name='Random Grabbag')
-        self.coll2 = Collection.objects.create(name='Foo through Time')
-
-    def test_context(self):
-        '''Check that the context is as expected'''
-        collection_list = reverse('archive:list-collections')
-        response = self.client.get(collection_list)
-
-        # it should have both collections that exist in it
-        assert self.coll1 in response.context['object_list']
-        assert self.coll2 in response.context['object_list']
-
-    def test_template(self):
-        '''Check that the template is rendering as expected'''
-        collection_list = reverse('archive:list-collections')
-        response = self.client.get(collection_list)
-        # - basic checks right templates
-        self.assertTemplateUsed(response, 'base.html')
-        self.assertTemplateUsed(response, 'archive/list_collections.html')
-        # - detailed checks of template
-        self.assertContains(
-        response, 'Random Grabbag',
-        msg_prefix='should list a collection called Random Grabbag'
-        )
-        self.assertContains(
-            response, 'Foo through Time',
-            msg_prefix='should list a collection called Foo through Time'
-        )
-=======
     def test_digitizedwork_csv(self):
         # get the csv export and inspect the response
         response = self.client.get(reverse('archive:csv'))
@@ -270,4 +231,36 @@
 
 
 
->>>>>>> b6db18b0
+
+class TestCollectionListView(TestCase):
+
+    def setUp(self):
+        '''Create some collections'''
+        self.coll1 = Collection.objects.create(name='Random Grabbag')
+        self.coll2 = Collection.objects.create(name='Foo through Time')
+
+    def test_context(self):
+        '''Check that the context is as expected'''
+        collection_list = reverse('archive:list-collections')
+        response = self.client.get(collection_list)
+
+        # it should have both collections that exist in it
+        assert self.coll1 in response.context['object_list']
+        assert self.coll2 in response.context['object_list']
+
+    def test_template(self):
+        '''Check that the template is rendering as expected'''
+        collection_list = reverse('archive:list-collections')
+        response = self.client.get(collection_list)
+        # - basic checks right templates
+        self.assertTemplateUsed(response, 'base.html')
+        self.assertTemplateUsed(response, 'archive/list_collections.html')
+        # - detailed checks of template
+        self.assertContains(
+        response, 'Random Grabbag',
+        msg_prefix='should list a collection called Random Grabbag'
+        )
+        self.assertContains(
+            response, 'Foo through Time',
+            msg_prefix='should list a collection called Foo through Time'
+        )