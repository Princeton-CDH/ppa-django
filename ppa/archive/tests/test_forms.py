--- conflicted
+++ resolved
@@ -4,13 +4,10 @@
 from django.test import TestCase
 import pytest
 
-<<<<<<< HEAD
 from ppa.archive.forms import FacetChoiceField, SearchForm, RangeWidget, \
     RangeField
 from ppa.archive.models import DigitizedWork
-=======
 from ppa.archive.forms import FacetChoiceField, SearchForm, RadioSelectWithDisabled
->>>>>>> 1d6920d8
 
 
 class TestFacetChoiceField(TestCase):
@@ -51,7 +48,6 @@
         assert searchform.fields['collections'].choices[1] == \
             ('bar', 'bar <span>2</span>')
 
-<<<<<<< HEAD
     def test_pub_date_minmax(self):
         searchform = SearchForm()
         # no values when no data in the db
@@ -97,20 +93,22 @@
     # out of order should raise exception
     with pytest.raises(ValidationError):
         RangeField().compress([200, 100])
-=======
-    def test_get_solr_fields(self):
-        searchform = SearchForm()
 
-        # try relevance, should return values from dictionaries to set
-        # solr sort field and form/template field
-        sort, solr_sort = searchform.get_solr_sort_field('relevance')
-        assert sort == dict(searchform.SORT_CHOICES)['relevance']
-        assert solr_sort == 'score desc'
-        # try pub_date_asc, should return fields w/o score and set
-        # form template field correctly
-        sort, solr_sort = searchform.get_solr_sort_field('pub_date_asc')
-        assert sort == dict(searchform.SORT_CHOICES)['pub_date_asc']
-        assert solr_sort == 'pub_date asc'
+
+def test_get_solr_fields():
+    searchform = SearchForm()
+
+    # try relevance, should return values from dictionaries to set
+    # solr sort field and form/template field
+    sort, solr_sort = searchform.get_solr_sort_field('relevance')
+    assert sort == dict(searchform.SORT_CHOICES)['relevance']
+    assert solr_sort == 'score desc'
+    # try pub_date_asc, should return fields w/o score and set
+    # form template field correctly
+    sort, solr_sort = searchform.get_solr_sort_field('pub_date_asc')
+    assert sort == dict(searchform.SORT_CHOICES)['pub_date_asc']
+    assert solr_sort == 'pub_date asc'
+
 
 class TestRadioWithDisabled(TestCase):
 
@@ -138,4 +136,3 @@
         # yes is not disabled
         self.assertInHTML('<input type="radio" name="yes_no" value="yes" '
                           'required id="id_yes_no_1" />', rendered)
->>>>>>> 1d6920d8
