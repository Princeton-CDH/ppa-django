import logging
import re
import time
from zipfile import ZipFile

from cached_property import cached_property
from django.conf import settings
from django.contrib.admin.models import ADDITION, CHANGE, LogEntry
from django.contrib.auth.models import User
from django.contrib.contenttypes.models import ContentType
from django.core.exceptions import ValidationError
from django.db import models
from django.urls import reverse
from flags import Flags
from intspan import ParseError as IntSpanParseError
from intspan import intspan
from pairtree import storage_exceptions
from parasolr.django import SolrQuerySet
from parasolr.django.indexing import ModelIndexable
from parasolr.indexing import Indexable
from wagtail.admin.panels import FieldPanel
from wagtail.fields import RichTextField
from wagtail.snippets.models import register_snippet

from ppa.archive import eebo_tcp
from ppa.archive.gale import GaleAPI, MARCRecordNotFound, get_marc_record
from ppa.archive.hathi import HathiBibliographicAPI, HathiObject

logger = logging.getLogger(__name__)


#: label to use for items that are not in a collection
NO_COLLECTION_LABEL = "Uncategorized"


class TrackChangesModel(models.Model):
    """:class:`~django.models.Model` mixin that keeps a copy of initial
    data in order to check if fields have been changed. Change detection
    only works on the current instance of an object."""

    class Meta:
        abstract = True

    def __init__(self, *args, **kwargs):
        super().__init__(*args, **kwargs)
        # store a copy of model data to allow for checking if
        # it has changed
        self.__initial = self.__dict__.copy()

    def save(self, *args, **kwargs):
        """Saves data and reset copy of initial data."""
        super().save(*args, **kwargs)
        # update copy of initial data to reflect saved state
        self.__initial = self.__dict__.copy()

    def has_changed(self, field):
        """check if a field has been changed"""
        # Only consider the field changed if the object has been saved
        return self.pk and getattr(self, field) != self.__initial[field]

    def initial_value(self, field):
        """return the initial value for a field"""
        return self.__initial[field]


@register_snippet
class Collection(TrackChangesModel):
    """A collection of :class:`ppa.archive.models.DigitizedWork` instances."""

    #: the name of the collection
    name = models.CharField(max_length=255)
    #: a RichText description of the collection
    description = RichTextField(blank=True)
    #: flag to indicate collections to be excluded by default in
    #: public search
    exclude = models.BooleanField(
        default=False, help_text="Exclude by default on public search."
    )

    # configure for editing in wagtail admin
    panels = [
        FieldPanel("name"),
        FieldPanel("description"),
    ]

    class Meta:
        ordering = ("name",)

    def __str__(self):
        return self.name

    @property
    def name_changed(self):
        """check if name has been changed (only works on current instance)"""
        return self.has_changed("name")

    @staticmethod
    def stats():
        """Collection counts and date ranges, based on what is in Solr.
        Returns a dictionary where they keys are collection names and
        values are a dictionary with count and dates.
        """

        # NOTE: if we *only* want counts, could just do a regular facet
        sqs = (
            SolrQuerySet()
            .stats("{!tag=piv1 min=true max=true}pub_date")
            .facet(pivot="{!stats=piv1}collections_exact")
        )
        facet_pivot = sqs.get_facets().facet_pivot
        # simplify the pivot stat data for display
        stats = {}
        for collection in facet_pivot.collections_exact:
            pub_date_stats = collection.stats.stats_fields.pub_date
            stats[collection.value] = {
                "count": collection.count,
                "dates": "%(min)d–%(max)d" % pub_date_stats
                if pub_date_stats.max != pub_date_stats.min
                else "%d" % (pub_date_stats.min or 0,),
            }

        return stats


class Cluster(TrackChangesModel):
    """A model to collect groups of works such as reprints or editions that should
    be collapsed in the main archive search and accessible together."""

    cluster_id = models.CharField(
        "Cluster ID",
        help_text="Unique identifier for a cluster of digitized works",
        unique=True,
        max_length=255,
    )

    class Meta:
        ordering = ("cluster_id",)

    def __str__(self):
        return self.cluster_id

    def __repr__(self):
        return "<cluster %s>" % str(self)


class ProtectedWorkFieldFlags(Flags):
    """:class:`flags.Flags` instance to indicate which :class:`DigitizedWork`
    fields should be protected if edited in the admin."""

    #: title
    title = ()
    #: subtitle
    subtitle = ()
    #: sort title
    sort_title = ()
    #: enumcron
    enumcron = ()
    #: author
    author = ()
    #: place of publication
    pub_place = ()
    #: publisher
    publisher = ()
    #: publication date
    pub_date = ()

    @classmethod
    def deconstruct(cls):
        """Give Django information needed to make
        :class:`ProtectedWorkFieldFlags.no_flags` default in migration."""
        # (import path, [args], kwargs)
        return ("ppa.archive.models.ProtectedWorkFieldFlags", ["no_flags"], {})

    def __str__(self):
        return ", ".join(sorted(self.to_simple_str().split("|")))


class ProtectedWorkField(models.Field):
    """PositiveSmallIntegerField subclass that returns a
    :class:`ProtectedWorkFieldFlags` object and stores as integer."""

    description = (
        "A field that stores an instance of :class:`ProtectedWorkFieldFlags` "
        "as an integer."
    )

    def __init__(self, verbose_name=None, name=None, **kwargs):
        """Make the field unnullable; by default, not allowed to be blank."""
        if "blank" not in kwargs:
            kwargs["blank"] = False
        super().__init__(verbose_name, name, null=False, **kwargs)

    def from_db_value(self, value, expression, connection):
        """Always return an instance of :class:`ProtectedWorkFieldFlags`"""
        return ProtectedWorkFieldFlags(value)

    def get_internal_type(self):
        "Preserve type as PositiveSmallIntegerField"
        return "PositiveSmallIntegerField"

    def get_prep_value(self, value):
        if value == "":
            return 0
        return int(value)

    def to_python(self, value):
        """Always return an instance of :class:`ProtectedWorkFieldFlags`"""
        return ProtectedWorkFieldFlags(value)


class SignalHandlers:
    """Signal handlers for indexing :class:`DigitizedWork` records when
    :class:`Collection` or :class:`Cluster` records are saved or deleted."""

    @staticmethod
    def collection_save(sender, instance, **kwargs):
        """signal handler for collection save; reindex associated digitized works"""
        # only reindex if collection name has changed
        # and if collection has already been saved
        if instance.pk and instance.name_changed:
            # if the collection has any works associated
            works = instance.digitizedwork_set.all()
            if works.exists():
                logger.debug(
                    "collection save, reindexing %d related works", works.count()
                )
                DigitizedWork.index_items(works)

    @staticmethod
    def collection_delete(sender, instance, **kwargs):
        """signal handler for collection delete; clear associated digitized
        works and reindex"""
        # get a list of ids for collected works before clearing them
        digwork_ids = instance.digitizedwork_set.values_list("id", flat=True)
        # find the items based on the list of ids to reindex
        digworks = DigitizedWork.objects.filter(id__in=list(digwork_ids))
        logger.debug("collection delete, reindexing %d works" % len(digworks))

        # NOTE: this sends pre/post clear signal, but it's not obvious
        # how to take advantage of that
        instance.digitizedwork_set.clear()
        DigitizedWork.index_items(digworks)

    @staticmethod
    def cluster_save(sender, instance, **kwargs):
        """signal handler for cluster save; reindex pages for
        associated digitized works"""
        # only reindex if cluster id has changed
        # and if object has already been saved to the db
        if instance.pk and instance.has_changed("cluster_id"):
            # if the cluster has any works associated
            works = instance.digitizedwork_set.all()
            if works.exists():
                # get a total of page count for affected works
                page_count = works.aggregate(page_count=models.Sum("page_count"))
                logger.debug(
                    "cluster id has changed, reindexing %d works and %d pages",
                    works.count(),
                    page_count.get("page_count", 0),
                )
                DigitizedWork.index_items(works)
                # reindex pages (this may be slow...)
                for work in works:
                    work.index_items(Page.page_index_data(work))

    @staticmethod
    def cluster_delete(sender, instance, **kwargs):
        """signal handler for cluster delete; clear associated digitized
        works and reindex"""
        # get a list of ids for collected works before clearing them
        digwork_ids = instance.digitizedwork_set.values_list("id", flat=True)
        # find the items based on the list of ids to reindex
        digworks = DigitizedWork.objects.filter(id__in=list(digwork_ids))
        # get a total of page count for affected works
        page_count = digworks.aggregate(page_count=models.Sum("page_count"))
        logger.debug(
            "cluster delete, reindexing %d works and %d pages",
            digworks.count(),
            page_count["page_count"],
        )

        # NOTE: this sends pre/post clear signal, but it's not obvious
        # how to take advantage of that for reindexing
        instance.digitizedwork_set.clear()
        DigitizedWork.index_items(digworks)
        # reindex pages (this may be slow...)
        for work in digworks:
            work.index_items(Page.page_index_data(work))

    @staticmethod
    def handle_digwork_cluster_change(sender, instance, **kwargs):
        """when a :class:`DigitizedWork` is saved,
        reindex pages if cluster id has changed"""
        if isinstance(instance, DigitizedWork) and instance.has_changed("cluster_id"):
            logger.debug(
                "Cluster changed for %s; indexing %d pages",
                instance,
                instance.page_count,
            )
            instance.index_items(Page.page_index_data(instance))


def validate_page_range(value):
    """Ensure page range can be parsed as an integer span"""
    try:
        intspan(value)
    except IntSpanParseError as err:
        raise ValidationError(
            "Parse error: %(message)s",
            params={"message": err},
        )


class DigitizedWorkQuerySet(models.QuerySet):
    def by_first_page_orig(self, start_page):
        "find records based on first page in original page range"
        return self.filter(pages_orig__regex=f"^{start_page}([,-]|\b|$)")


class DigitizedWork(ModelIndexable, TrackChangesModel):
    """
    Record to manage digitized works included in PPA and store their basic
    metadata.
    """

    HATHI = "HT"
    GALE = "G"
    EEBO = "E"
    OTHER = "O"
    SOURCE_CHOICES = (
        (HATHI, "HathiTrust"),
        (GALE, "Gale"),
        (EEBO, "EEBO-TCP"),
        (OTHER, "Other"),
    )
    #: source of the record, HathiTrust or elsewhere
    source = models.CharField(
        max_length=2,
        choices=SOURCE_CHOICES,
        default=HATHI,
        help_text="Source of the record.",
    )
    #: source identifier; hathi id for HathiTrust materials
    source_id = models.CharField(
        max_length=255,
        verbose_name="Source ID",
        help_text="Source identifier. Must be unique when combined with page range; "
        + "used for site URL. (HT id for HathiTrust materials.)",
    )
    #: source url where the original can be accessed
    source_url = models.URLField(
        max_length=255,
        verbose_name="Source URL",
        blank=True,
        help_text="URL where the source item can be accessed",
    )
    #: record id; for Hathi materials, used for different copies of
    #: the same work or for different editions/volumes of a work
    record_id = models.CharField(
        max_length=255,
        blank=True,
        help_text="For HathiTrust materials, record id (use to aggregate "
        + "copies or volumes); for Gale materials, ESTC id.",
    )
    #: title of the work; using TextField to allow for long titles
    title = models.TextField(help_text="Main title")
    #: subtitle of the work; using TextField to allow for long titles
    subtitle = models.TextField(
        blank=True, default="", help_text="Subtitle, if any (optional)"
    )
    #: sort title: title without leading non-sort characters, from marc
    sort_title = models.TextField(
        default="",
        help_text="Sort title from MARC record or title without leading article",
    )
    #: enumeration/chronology (hathi-specific; contains volume or version)
    enumcron = models.CharField(
        "Enumeration/Chronology/Volume",
        max_length=255,
        blank=True,
        help_text="Enumcron for HathiTrust material; volume for Gale material",
    )
    # NOTE: may eventually to convert to foreign key
    author = models.CharField(
        max_length=255,
        blank=True,
        help_text="Authorized name of the author, last name first.",
    )
    #: place of publication
    pub_place = models.CharField("Place of Publication", max_length=255, blank=True)
    #: publisher
    publisher = models.TextField(blank=True)
    # Needs to be integer to allow aggregating max/min, filtering by date
    pub_date = models.PositiveIntegerField("Publication Date", null=True, blank=True)
    #: number of pages in the work (or page range, for an excerpt)
    page_count = models.PositiveIntegerField(
        null=True,
        blank=True,
        help_text="Automatically calculated on import; "
        + "recalculated on save when digital page range changes",
    )
    #: public notes field for this work
    public_notes = models.TextField(
        blank=True,
        default="",
        help_text="Notes on edition or other details (displayed on public site)",
    )
    #: internal team notes, not displayed on the public facing site
    notes = models.TextField(
        blank=True,
        default="",
        help_text="Internal curation notes (not displayed on public site)",
    )
    #: :class:`ProtectedWorkField` instance to indicate metadata fields
    #: that should be preserved from bulk updates because they have been
    #: modified in Django admin.
    protected_fields = ProtectedWorkField(
        default=ProtectedWorkFieldFlags,
        blank=True,  # required for save as new, where we make editable to copy
        help_text="Fields protected from HathiTrust bulk "
        "update because they have been manually edited in the "
        "Django admin.",
    )
    #: collections that this work is part of
    collections = models.ManyToManyField(Collection, blank=True)

    #: optional cluster for aggregating works
    cluster = models.ForeignKey(
        Cluster, blank=True, null=True, on_delete=models.SET_NULL
    )

    #: date added to the archive
    added = models.DateTimeField(auto_now_add=True)
    #: date of last modification of the local record
    updated = models.DateTimeField(auto_now=True)

    PUBLIC = "P"
    SUPPRESSED = "S"
    STATUS_CHOICES = (
        (PUBLIC, "Public"),
        (SUPPRESSED, "Suppressed"),
    )
    #: status of record; currently choices are public or suppressed
    status = models.CharField(
        max_length=2,
        choices=STATUS_CHOICES,
        default=PUBLIC,
        help_text="Changing status to suppressed will remove rsync data "
        + "for that volume and remove from the public index. This is "
        + "currently not reversible; use with caution.",
    )

    FULL = "F"
    EXCERPT = "E"
    ARTICLE = "A"
    ITEMTYPE_CHOICES = (
        (FULL, "Full work"),
        (EXCERPT, "Excerpt"),
        (ARTICLE, "Article"),
    )
    #: type of record, whether excerpt, article, or full; defaults to full
    item_type = models.CharField(
        max_length=1,
        choices=ITEMTYPE_CHOICES,
        default=FULL,
        help_text="Portion of the work that is included; "
        + "used to determine icon for public display.",
    )
    #: book or journal title for excerpt or article
    book_journal = models.TextField(
        "Book/Journal title",
        help_text="title of the book or journal that includes "
        + "this content (excerpt/article only)",
        blank=True,
    )
    pages_orig = models.CharField(
        "Page range (original)",
        max_length=255,
        help_text="Page range in the original work (for display and citation).",
        blank=True,
    )
    pages_digital = models.CharField(
        "Page range (digital edition)",
        max_length=255,
        help_text="Sequence of pages in the digital edition. "
        + "Use full digits for start and end separated by a dash (##-##); "
        + "for multiple sequences, separate ranges by a comma (##-##, ##-##). "
        + "NOTE: removing page range may have unexpected results.",
        blank=True,
        validators=[validate_page_range],
    )
    old_workid = models.CharField(
        "Old Work ID",
        max_length=255,
        help_text="past work id; used for excerpts previously "
        + "identified by start of digital page range",
        blank=True,
    )

    # use custom queryset
    objects = DigitizedWorkQuerySet.as_manager()

    class Meta:
        ordering = ("sort_title",)
        # require unique combination of source id + page range,
        # since we need to allow multiple excerpts from the same source
        constraints = [
            models.UniqueConstraint(
                fields=["source_id", "pages_digital"], name="unique_sourceid_pagerange"
            ),
            # we are now using original page range for unique id,
            # so require source id + pages_orig to be unique
            models.UniqueConstraint(
                fields=["source_id", "pages_orig"], name="unique_sourceid_pages_orig"
            ),
        ]

    def get_absolute_url(self):
        """
        Return object's url for
        :class:`ppa.archive.views.DigitizedWorkDetailView`
        """
        url_opts = {"source_id": self.source_id}
        # start page must be specified if set but must not be included if empty
        if self.pages_orig:
            url_opts["start_page"] = self.first_page()
        return reverse("archive:detail", kwargs=url_opts)

    def __str__(self):
        """Default string display. Uses :attr:`source_id`
        and :attr:`pages_orig` if any"""
        if self.pages_orig:
            return "%s (%s)" % (self.source_id, self.pages_orig)
        return self.source_id

    @property
    def index_cluster_id(self):
        """
        Convenience function to get a string representation of the cluster
        (or self if no cluster). Reduces redunadancy elsewhere.
        """
        return str(self.cluster) if self.cluster else self.index_id()

    def clean_fields(self, exclude=None):
        if not exclude or "pages_digital" not in exclude:
            # normalize whitespace before applying regex validation
            self.pages_digital = " ".join(self.pages_digital.strip().split())
        super().clean_fields(exclude=exclude)

    @property
    def is_suppressed(self):
        """Item has been suppressed (based on :attr:`status`)."""
        return self.status == self.SUPPRESSED

    def display_title(self):
        """admin display title to allow displaying title but sorting on sort_title"""
        return self.title

    display_title.short_description = "title"
    display_title.admin_order_field = "sort_title"

    def is_public(self):
        """admin display field indicating if record is public or suppressed"""
        return self.status == self.PUBLIC

    is_public.short_description = "Public"
    is_public.boolean = True
    is_public.admin_order_field = "status"

    #: regular expresion for cleaning preliminary text from publisher names
    printed_by_re = (
        r"^(Printed)?( and )?(Pub(.|lished|lisht)?)?( and sold)? (by|for|at)( the)? ?"
    )
    # Printed by/for (the); Printed and sold by; Printed and published by;
    # Pub./Published/Publisht at/by/for the
    pubyear_re = re.compile(r"(?P<year>\d{4})")

    @property
    def has_fulltext(self):
        """Checks if an item has full text (i.e., items from
        HathiTrust, Gale, or EEBO-TCP)."""
        return self.source in [self.HATHI, self.GALE, self.EEBO]

    @cached_property
    def hathi(self):
        """:class:`ppa.archive.hathi.HathiObject` for HathiTrust records,
        for working with data in HathiTrust pairtree data structure."""
        if self.source == self.HATHI:
            return HathiObject(self.source_id)
        return None

    def save(self, *args, **kwargs):
        # if status has changed so that object is now suppressed,
        # do some cleanup
        if self.has_changed("status") and self.status == DigitizedWork.SUPPRESSED:
            # remove indexed page content from Solr using index id
            # (i.e., if excerpt, should only remove content for this excerpt,
            # not all excerpts in this volume)
            self.solr.update.delete_by_query('group_id_s:"%s"' % self.index_id())
            # if this is a HathiTrust item, remove pairtree data
            if self.source == DigitizedWork.HATHI:
                # if this is a full work (not excerpted), remove
                # if this is an excerpt, should only remove if there are no other
                # public excerpts from this volume
                if (
                    self.item_type == DigitizedWork.FULL
                    or not DigitizedWork.objects.filter(
                        status=DigitizedWork.PUBLIC, source_id=self.source_id
                    )
                    .exclude(pk=self.pk)
                    .exists()
                ):
                    self.hathi.delete_pairtree_data()

        # Solr identifier is based on combination of source id and first page;
        # if either changes, remove the old record from Solr before saving
        # with the new identifier
        if self.has_changed("source_id") or self.has_changed("pages_digital"):
            # store the updated values
            new_source_id = self.source_id
            new_pages_digital = self.pages_digital
            # temporarily revert to previous value to remove from index
            self.source_id = self.initial_value("source_id")
            self.pages_digital = self.initial_value("pages_digital")
            self.remove_from_index()
            # restore new values
            self.source_id = new_source_id
            self.pages_digital = new_pages_digital

        # if excerpt page range has changed
        # OR this is a new record with a page range
        if self.has_changed("pages_digital") or (
            self.pk is None and self.pages_digital
        ):
            # update the page count if possible (i.e., not a Gale record)
            self.page_count = self.count_pages()
            # if page range changed on existing record, clear out old index
            if self.pages_digital and self.pk is not None:
                # update index to remove all pages that are no longer in range
                self.solr.update.delete_by_query(
                    'source_id:"%s" AND item_type:page NOT order:(%s)'
                    % (self.source_id, " OR ".join(str(p) for p in self.page_span))
                )
            # any page range change requires reindexing (potentially slow)
            if self.pk is None:
                logger.debug("Indexing pages for new excerpt %s", self)
            else:
                logger.debug("Reindexing pages for %s after change to page range", self)
            self.index_items(Page.page_index_data(self))
            # NOTE: removing a page range may not work as expected
            # (does not recalculate page count; cannot recalculate for Gale items)

        super().save(*args, **kwargs)

    def clean(self):
        """Add custom validation to trigger a save error in the admin
        if someone tries to unsuppress a record that has been suppressed
        (not yet supported)."""
        if self.has_changed("status") and self.status != self.SUPPRESSED:
            raise ValidationError("Unsuppressing records not yet supported.")

        # should not be editable in admin, but add a validation check
        # just in case
        if self.has_changed("source_id") and self.source in [self.HATHI, self.EEBO]:
            raise ValidationError(
                "Changing source ID for HathiTrust or EEBO-TCP record is not supported"
            )

        # if original page range is set, check that first page is unique
        if self.pages_orig:
            first_page = self.first_page_original()
            # check for other excerpts in this work with the same first page
            other_excerpts = DigitizedWork.objects.filter(
                source_id=self.source_id
            ).by_first_page_orig(first_page)
            # if this record has already been saved, exclude it when checking
            if self.pk:
                other_excerpts = other_excerpts.exclude(pk=self.pk)
            if other_excerpts.exists():
                raise ValidationError(
                    {
                        "pages_orig": f"First page {first_page} is not unique for this source",
                    }
                )

    def compare_protected_fields(self, db_obj):
        """Compare protected fields in a
        :class:`ppa.archive.models.DigitizedWork` instance and return those
        that are changed.

        :param object db_obj: Database instance of a
            :class:`~ppa.archive.models.DigitizedWork`.
        """
        changed_fields = []
        # if a field has changed, append to changed fields
        for field in ProtectedWorkFieldFlags.all_flags:
            # field is in format of ProtectedWorkFieldFlags.title
            field_name = str(field)
            # if obj has a different value for a protected field
            # than its db counterpart
            if getattr(self, field_name) != getattr(db_obj, field_name):
                # append as a now protected field
                changed_fields.append(field_name)
        return changed_fields

    def populate_fields(self, field_data):
        """Conditionally update fields as protected by flags using Hathi
        bibdata information.

        :param dict field_data: A dictionary of fields updated from a
            :class:`ppa.archive.hathi.HathiBibliographicRecord` instance.
        """
        protected_fields = [str(field) for field in self.protected_fields]
        for field, value in field_data.items():
            if field not in protected_fields:
                setattr(self, field, value)

    def metadata_from_marc(self, marc_record, populate=True):
        """Get metadata from MARC record and return a dictionary
        of the data. When populate is True, calls `populate_fields`
        to set values."""

        # create dictionary to store bibliographic information
        field_data = {}
        # set title and subtitle from marc if possible
        # - clean title: strip trailing space & slash and initial bracket
        field_data["title"] = marc_record["245"]["a"].rstrip(" /").lstrip("[")

        # according to PUL CAMS,
        # 245 subfield contains the subtitle *if* the preceding field
        # ends with a colon. (Otherwise could be a parallel title,
        # e.g. title in another language).
        # HOWEVER: metadata from Hathi doesn't seem to follow this
        # pattern (possibly due to records being older?)

        # subfields is a list of code, value, code, value
        # iterate in paired steps of two starting with first and second
        # for code, value in zip(marc_record['245'].subfields[0::2],
        #                        marc_record['245'].subfields[1::2]):
        #     if code == 'b':
        #         break
        #     preceding_character = value[-1:]

        # if preceding_character == ':':
        #     self.subtitle = marc_record['245']['b'] or ''
        # NOTE: skipping preceding character check for now
        field_data["subtitle"] = marc_record["245"]["b"] or ""
        # strip trailing space & slash from subtitle
        field_data["subtitle"] = field_data["subtitle"].rstrip(" /")
        # indicator 2 provides the number of characters to be
        # skipped when sorting (could be 0)
        try:
            non_sort = int(marc_record["245"].indicators[1])
        except ValueError:
            # at least one record has a space here instead of a number
            # probably a data error, but handle it
            # - assuming no non-sort characters
            non_sort = 0

        # strip whitespace, since a small number of records have a
        # nonsort value that doesn't include a space after a
        # definite article.
        # Also strip punctuation, since MARC only includes it in
        # non-sort count when there is a definite article.
        field_data["sort_title"] = marc_record.title()[non_sort:].strip(' "[')
        field_data["author"] = marc_record.author() or ""
        # remove a note present on some records and strip whitespace
        field_data["author"] = (
            field_data["author"].replace("[from old catalog]", "").strip()
        )
        # removing trailing period, except when it is part of an
        # initial or known abbreviation (i.e, Esq.)
        # Look for single initial, but support initials with no spaces
        if field_data["author"].endswith(".") and not re.search(
            r"( ([A-Z]\.)*[A-Z]| Esq)\.$", field_data["author"]
        ):
            field_data["author"] = field_data["author"].rstrip(".")

        # field 260 includes publication information
        if "260" in marc_record:
            # strip trailing punctuation from publisher and pub place
            # subfield $a is place of publication
            field_data["pub_place"] = marc_record["260"]["a"] or ""
            field_data["pub_place"] = field_data["pub_place"].rstrip(";:,")
            # if place is marked as unknown ("sine loco"), leave empty
            if field_data["pub_place"].lower() == "[s.l.]":
                field_data["pub_place"] = ""
            # subfield $b is name of publisher
            field_data["publisher"] = marc_record["260"]["b"] or ""
            field_data["publisher"] = field_data["publisher"].rstrip(";:,")
            # if publisher is marked as unknown ("sine nomine"), leave empty
            if field_data["publisher"].lower() == "[s.n.]":
                field_data["publisher"] = ""

            # remove printed by statement before publisher name,
            # then strip any remaining whitespace
            field_data["publisher"] = re.sub(
                self.printed_by_re, "", field_data["publisher"], flags=re.IGNORECASE
            ).strip()

        # Gale/ECCO dates may include non-numeric, e.g. MDCCLXXXVIII. [1788]
        # try as numeric first, then extract year with regex
        pubdate = marc_record.pubyear()
        # at least one case returns None here,
        # which results in a TypeError on attemped conversion to integer
        if pubdate:
            try:
                field_data["pub_date"] = int(pubdate)
            except ValueError:
                yearmatch = self.pubyear_re.search(pubdate)
                if yearmatch:
                    field_data["pub_date"] = int(yearmatch.groupdict()["year"])

        # remove brackets around inferred publishers, place of publication
        # *only* if they wrap the whole text
        for field in ["publisher", "pub_place"]:
            if field in field_data:
                field_data[field] = re.sub(
                    r"^\[(.*)\]$", r"\1", field_data[field]
                ).strip()

        if populate:
            # conditionally update fields that are protected (or not)
            self.populate_fields(field_data)

        return field_data

    def populate_from_bibdata(self, bibdata):
        """Update record fields based on Hathi bibdata information.
        Full record is required in order to set all fields

        :param bibdata: bibliographic data returned from HathiTrust
            as instance of :class:`ppa.archive.hathi.HathiBibliographicRecord`

        """
        # create dictionary to store bibliographic information
        field_data = {}
        # store hathi record id
        field_data["record_id"] = bibdata.record_id

        # set fields from marc if available, since it has more details
        if bibdata.marcxml:
            # get metadata from marcxml, but don't save it yet
            field_data.update(self.metadata_from_marc(bibdata.marcxml, populate=False))
        else:
            # fallback behavior, if marc is not availiable
            # use dublin core title
            field_data["title"] = bibdata.title
            # could guess at non-sort, but hopefully unnecessary

        # pub date returned in api JSON is list; use first for now (if available)
        if bibdata.pub_dates:
            field_data["pub_date"] = bibdata.pub_dates[0]
        copy_details = bibdata.copy_details(self.source_id)
        # hathi version/volume information for this specific copy of a work
        field_data["enumcron"] = copy_details["enumcron"] or ""
        # hathi source url can currently be inferred from htid, but is
        # included in the bibdata in case it changes - so let's just store it
        field_data["source_url"] = copy_details["itemURL"]

        # should also consider storing:
        # - last update, rights code / rights string, item url
        # (maybe solr only?)

        # conditionally update fields that are protected (or not)
        self.populate_fields(field_data)

    index_depends_on = {
        "collections": {
            "post_save": SignalHandlers.collection_save,
            "pre_delete": SignalHandlers.collection_delete,
        },
        "cluster": {
            "post_save": SignalHandlers.cluster_save,
            "pre_delete": SignalHandlers.cluster_delete,
        },
        "archive.DigitizedWork": {
            "post_save": SignalHandlers.handle_digwork_cluster_change
        },
    }

    def first_page(self):
        """Number of the first page in range, if this is an excerpt
        (first of original page range, not digital)"""
        return self.first_page_original()

    def first_page_digital(self):
        """Number of the first page in range (digital pages / page index),
        if this is an excerpt.

        :return: first page number for digital page range; None if no page range
        :rtype: int, None
        """
        if self.pages_digital:
            return list(self.page_span)[0]

    def first_page_original(self):
        """Number of the first page in range (original page numbering)
        if this is an excerpt

        :return: first page number for original page range; None if no page range
        :rtype: str, None
        """
        # use regex since it handles all cases (intspan only works for a subset)
        match = re.match(r"([\da-z]+)([,-]|\b)", self.pages_orig)
        if match:
            return match.group(1)

    def index_id(self):
        """use source id + first page in range (if any) as solr identifier"""
        first_page = self.first_page()
        if first_page:
            return "%s-p%s" % (self.source_id, first_page)
        return self.source_id

    @classmethod
    def index_item_type(cls):
        """override index item type label to just work"""
        return "work"

    @classmethod
    def items_to_index(cls):
        """Queryset of works for indexing everything; excludes
        suppressed works."""
        return (
            DigitizedWork.objects.exclude(status=cls.SUPPRESSED)
            .select_related("cluster")
            .prefetch_related("collections")
        )
        # NOTE: prefetch_related is ignored when used with Iterator,
        # which parasolr indexing does

    # specify chunk size; using previous django iterator default
    index_chunk_size = 2000

    @classmethod
    def prep_index_chunk(cls, chunk):
        # prefetch collections when indexing in chunks
        # (method modifies queryset in place)
        models.prefetch_related_objects(chunk, "collections")
        return chunk

    def index_data(self):
        """data for indexing in Solr"""

        # When an item has been suppressed, return id only.
        # This will blank out any previously indexed values, and item
        # will not be findable by any public searchable fields.
        if self.status == self.SUPPRESSED:
            return {"id": self.source_id}

        index_id = self.index_id()
        return {
            "id": index_id,
            "source_id": self.source_id,
            "first_page_s": self.first_page(),
            "group_id_s": index_id,  # for grouping pages by work or excerpt
            "source_t": self.get_source_display(),
            "source_url": self.source_url,
            "title": self.title,
            "subtitle": self.subtitle,
            "sort_title": self.sort_title,
            "pub_date": self.pub_date,
            "pub_place": self.pub_place,
            "publisher": self.publisher,
            "enumcron": self.enumcron,
            "author": self.author,
            # set default value to simplify queries to find uncollected items
            # (not set in Solr schema because needs to be works only)
            "collections": [collection.name for collection in self.collections.all()]
            if self.collections.exists()
            else [NO_COLLECTION_LABEL],
            "cluster_id_s": self.index_cluster_id,
            # public notes field for display on site_name
            "notes": self.public_notes,
            # hard-coded to distinguish from & sort with pages
            "item_type": "work",
            "order": "0",
            "work_type_s": self.get_item_type_display()
            .lower()
            .replace(" ", "-"),  # full-work, excerpt, or article
            "book_journal_s": self.book_journal,
        }

    def remove_from_index(self):
        """Remove the current work and associated pages from Solr index"""
        # Default parasolr logic only removes current item record;
        # we need to remove associated pages as well
        logger.debug(
            "Deleting DigitizedWork and associated pages from index with group_id %s",
            self.index_id(),
        )
        self.solr.update.delete_by_query('group_id_s:("%s")' % self.index_id())

    def count_pages(self, ptree_client=None):
        """Count the number of pages for a digitized work. If a pages are specified
        for an excerpt or article, page count is determined based on the number of pages
        in the combined ranges. Otherwise, page count is based on the
        number of files in the zipfile within the pairtree content (Hathi-specific).
        Raises :class:`pairtree.storage_exceptions.ObjectNotFoundException`
        if the data is not found in the pairtree storage. Returns page count
        found; updates the `page_count` attribute on the current instance,
        but does NOT save the object."""

        # if this item has a page span defined, calculate number of pages
        # based on the number of pages across all spans
        if self.page_span:
            return len(self.page_span)

        if not self.source == DigitizedWork.HATHI:
            raise storage_exceptions.ObjectNotFoundException(
                "Using Hathi-specific page count for non-Hathi item"
            )

        if not ptree_client:
            ptree_client = self.hathi.pairtree_client()

        # count the files in the zipfile
        start = time.time()
        # could raise pairtree exception, but allow calling context to catch
        with ZipFile(self.hathi.zipfile_path(ptree_client)) as ht_zip:
            # some aggregate packages retrieved from Data API
            # include jp2 and xml files as well as txt; only count text
            page_count = len(
                [
                    filename
                    for filename in ht_zip.namelist()
                    if filename.endswith(".txt")
                ]
            )
            logger.debug(
                "Counted %d pages in zipfile in %f sec", page_count, time.time() - start
            )
        # NOTE: could also count pages via mets file, but that's slower
        # than counting via zipfile name list

        # update page count on the instance, but don't save changes
        self.page_count = page_count
        # return the total
        return page_count

    @property
    def page_span(self):
        # TODO: relabel to make it explicit that this is digital pages?
        # convert the specified page numbers into an intspan
        # if empty, returns an empty set
        return intspan(self.pages_digital)

    def get_metadata(self, metadata_format):
        """Get metadata for this item in the specified format.
        Currently only supports marc."""
        if metadata_format == "marc":
            # get metadata from hathi bib api and serialize
            # as binary marc
            if self.source == DigitizedWork.HATHI:
                bib_api = HathiBibliographicAPI()
                bibdata = bib_api.record("htid", self.source_id)
                return bibdata.marcxml.as_marc()

            if self.source == DigitizedWork.GALE:
                # get record from local marc pairtree storage using ESTC id
                # (stored as record id)
                try:
                    record = get_marc_record(self.record_id)
                    # specify encoding to avoid errors
                    record.force_utf8 = True
                    return record.as_marc()
                except MARCRecordNotFound:
                    logger.warning(
                        "MARC record for %s/%s not found"
                        % (self.source_id, self.record_id)
                    )
                    return ""

            return ""

        # error for unknown
        raise ValueError("Unsupported format %s" % metadata_format)

    def get_source_link_label(self):
        """Source-specific label for link on public item detail view."""
        if self.source == DigitizedWork.GALE:
            return "View on Gale Primary Sources"
        if self.source == DigitizedWork.OTHER:
            return "View external record"
        return "View on %s" % self.get_source_display()

    @staticmethod
    def add_from_hathi(htid, bib_api=None, update=False, log_msg_src=None, user=None):
        """Add or update a HathiTrust work in the database.
        Retrieves bibliographic data from Hathi api, retrieves or creates
        a :class:`DigitizedWork` record, and populates the metadata if
        this is a new record, if the Hathi metadata has changed, or
        if update is requested. Creates admin log entry to document
        record creation or update.

        Raises :class:`ppa.archive.hathi.HathiItemNotFound` for invalid
        id.

        Returns the new or updated  :class:`~ppa.archive.models.DigitizedWork`.

        :param htid: HathiTrust record identifier
        :param bib_api: optional :class:`~ppa.archive.hathi.HathiBibliographicAPI`
            instance, to allow for shared sessions in scripts
        :param update: update bibliographic metadata even if the hathitrust
            record is not newer than the local database record (default: False)
        :param log_msg_src: source of the change to be used included
            in log entry messages (optional). Will be used as "Created/updated
            [log_msg_src]".
        :param user: optional user responsible for the change,
            to be associated with :class:`~django.admin.models.LogEntry`
            record
        """

        # initialize new bibliographic API if none is passed in
        bib_api = bib_api or HathiBibliographicAPI()

        # set a default log message source if not specified
        log_msg_src = log_msg_src or "from HathiTrust bibliographic data"

        # get bibliographic data for this record from Hathi api
        # - needed to check if update is required for existing records,
        #   and to populate metadata for new records

        # could raise HathiItemNotFound for invalid id
        bibdata = bib_api.record("htid", htid)

        # if hathi id is valid and we have bibliographic data, create
        # a new record

        # find existing record or create a new one
        # @NOTE @BUG: This is sometimes returning >1 entry and failing. Need to find why
        digwork, created = DigitizedWork.objects.get_or_create(source_id=htid)

        # get configured script user for log entries if no user passed in
        if not user:
            user = User.objects.get(username=settings.SCRIPT_USERNAME)

        # if this is an existing record, check if updates are needed
        source_updated = None
        if not created and not update:
            source_updated = bibdata.copy_last_updated(htid)
            if digwork.updated.date() > source_updated:
                # local copy is newer than last source modification date
                # and update is not requested; return un modified
                return digwork

        # populate digitized item in the database
        digwork.populate_from_bibdata(bibdata)
        digwork.save()

        # create a log entry to document record creation or change
        # if created, action is addition and message is creation
        log_change_message = "Created %s" % log_msg_src
        log_action = ADDITION
        # if this was not a new record, log as an update
        if not created:
            # create log entry for updating an existing record
            # include details about why the update happened if possible
            if update:
                msg_detail = " (forced update)"
            else:
                msg_detail = "; source record last updated %s" % source_updated
            log_change_message = "Updated %s%s" % (log_msg_src, msg_detail)
            log_action = CHANGE

        # create log entry for record creation
        LogEntry.objects.log_action(
            user_id=user.id,
            content_type_id=ContentType.objects.get_for_model(digwork).pk,
            object_id=digwork.pk,
            object_repr=str(digwork),
            change_message=log_change_message,
            action_flag=log_action,
        )

        return digwork


class Page(Indexable):
    """Indexable for pages to make page data available for indexing with
    parasolr index manage command."""

    index_chunk_size = 2000

    @classmethod
    def items_to_index(cls):
        """Return a generator of page data to be indexed, with data for
        pages for each work returned by :meth:`Page.page_index_data`
        """
        for work in DigitizedWork.items_to_index():
            for page_data in Page.page_index_data(work):
                yield page_data

    @classmethod
    def total_to_index(cls):
        """Calculate the total number of pages to be indexed by
        aggregating page count of items to index in the database."""
        return (
            DigitizedWork.items_to_index().aggregate(
                total_pages=models.Sum("page_count")
            )["total_pages"]
            or 0
        )

    @classmethod
    def index_item_type(cls):
        """index item type for parasolr indexing script"""
        return "page"

    @classmethod
    def page_index_data(cls, digwork, gale_record=None):
        """Get page content for the specified digitized work from Hathi
        pairtree and return data to be indexed in solr.

        Takes an optional Gale item record as returned by the Gale API,
        to avoid loading API content twice. (Used on import)"""

<<<<<<< HEAD
        # Only index pages for items that are not suppressed
        if not digwork.is_suppressed:
            # get index page data based on the source
            if digwork.source == digwork.HATHI:
                return cls.hathi_page_index_data(digwork)
            if digwork.source == digwork.GALE:
                return cls.gale_page_index_data(digwork)
            if digwork.source == digwork.EEBO:
                return cls.eebo_page_index_data(digwork)
=======
        # suppressed items are not indexed; bail out
        if digwork.is_suppressed:
            return []
>>>>>>> 7504be05

        # get a generator of page data from the appropriate source
        if digwork.source == digwork.HATHI:
            pages = digwork.hathi.page_data()
        elif digwork.source == digwork.GALE:
            pages = GaleAPI().get_item_pages(digwork.source_id, gale_record=gale_record)
        else:
            # no other sources currently support full-text indexing
            return

        # get page span from digitized work, to handle excerpts
        page_span = digwork.page_span
        # if indexing an excerpt, determine highest page to be indexed
        max_page = None
        if page_span:
            max_page = max(page_span)
        # index id is used to group work and pages; also fallback for cluster id
        # for works that are not part of a cluster
        digwork_index_id = digwork.index_id()

        # enumerate with 1-based index for digital page number
        for i, page_info in enumerate(pages, 1):
            # page info is expected to contain page_id, content, order, label
            # may contain tags, image id, image url

            # if indexing a page range, stop iterating once we are
            # past the highest page in range and close the generator
            if max_page and i > max_page:
                pages.close()
                # NOTE: on OSX, when used with multiproc index_pages, requires
                # envionment variable OBJC_DISABLE_INITIALIZE_FORK_SAFETY="YES"

            # if the document has a page range defined, skip any pages not in range
            if page_span and i not in page_span:
                continue
<<<<<<< HEAD
            yield {
                "id": "%s.%s" % (digwork_index_id, page_number),
                "source_id": digwork.source_id,
                "group_id_s": digwork_index_id,  # for grouping with work record
                "cluster_id_s": digwork.index_cluster_id,  # for grouping with cluster
                "content": page.get("ocrText"),  # some pages have no text
                "order": i,
                "label": page_label,
                "item_type": "page",
                # image id needed for thumbnail url; use solr dynamic field
                "image_id_s": page["image"]["id"],
            }

    @classmethod
    def eebo_page_index_data(cls, digwork):
        # get page span from digitized work
        page_span = digwork.page_span
        max_page = None
        if page_span:
            max_page = max(page_span)
        digwork_index_id = digwork.index_id()

        page_generator = eebo_tcp.page_data(digwork.source_id)

        for i, page_info in enumerate(page_generator, 1):
            # if indexing a page range, stop iterating once we are
            # past the highest page in range
            if max_page and i > max_page:
                page_generator.close()
                # NOTE: on OSX, when used with multiproc index_pages, requires
                # envionment variable OBJC_DISABLE_INITIALIZE_FORK_SAFETY="YES"

            # if the document has a page range defined, skip any pages not in range
            if page_span and i not in page_span:
                continue

            page_info.update(
                {
                    "id": f"{digwork_index_id}.{i}",
=======

            # remove page id and use in combination with digwork index id
            # to generate unique id.
            try:
                page_id = page_info.pop("page_id")
            except KeyError:
                # if page id is not set, use enumeration id
                page_id = i

            # update withcommon fields needed for all pages across sources
            page_info.update(
                {
                    "id": f"{digwork_index_id}.{page_id}",
>>>>>>> 7504be05
                    "source_id": digwork.source_id,
                    "group_id_s": digwork_index_id,  # for grouping with work record
                    "cluster_id_s": digwork.index_cluster_id,  # for grouping with cluster
                    "order": i,
<<<<<<< HEAD
                    # make sure label is set; fallback to sequence number if no label
                    "label": page_info.get("label") or i,
=======
>>>>>>> 7504be05
                    "item_type": "page",
                }
            )
            yield page_info<|MERGE_RESOLUTION|>--- conflicted
+++ resolved
@@ -22,7 +22,6 @@
 from wagtail.fields import RichTextField
 from wagtail.snippets.models import register_snippet
 
-from ppa.archive import eebo_tcp
 from ppa.archive.gale import GaleAPI, MARCRecordNotFound, get_marc_record
 from ppa.archive.hathi import HathiBibliographicAPI, HathiObject
 
@@ -1216,27 +1215,18 @@
         Takes an optional Gale item record as returned by the Gale API,
         to avoid loading API content twice. (Used on import)"""
 
-<<<<<<< HEAD
-        # Only index pages for items that are not suppressed
-        if not digwork.is_suppressed:
-            # get index page data based on the source
-            if digwork.source == digwork.HATHI:
-                return cls.hathi_page_index_data(digwork)
-            if digwork.source == digwork.GALE:
-                return cls.gale_page_index_data(digwork)
-            if digwork.source == digwork.EEBO:
-                return cls.eebo_page_index_data(digwork)
-=======
         # suppressed items are not indexed; bail out
         if digwork.is_suppressed:
             return []
->>>>>>> 7504be05
 
         # get a generator of page data from the appropriate source
         if digwork.source == digwork.HATHI:
             pages = digwork.hathi.page_data()
         elif digwork.source == digwork.GALE:
             pages = GaleAPI().get_item_pages(digwork.source_id, gale_record=gale_record)
+        # elif digwork.source == digwork.EEBO:
+        #     # TODO: update to new format
+        #     pages = cls.eebo_page_index_data(digwork)
         else:
             # no other sources currently support full-text indexing
             return
@@ -1266,47 +1256,6 @@
             # if the document has a page range defined, skip any pages not in range
             if page_span and i not in page_span:
                 continue
-<<<<<<< HEAD
-            yield {
-                "id": "%s.%s" % (digwork_index_id, page_number),
-                "source_id": digwork.source_id,
-                "group_id_s": digwork_index_id,  # for grouping with work record
-                "cluster_id_s": digwork.index_cluster_id,  # for grouping with cluster
-                "content": page.get("ocrText"),  # some pages have no text
-                "order": i,
-                "label": page_label,
-                "item_type": "page",
-                # image id needed for thumbnail url; use solr dynamic field
-                "image_id_s": page["image"]["id"],
-            }
-
-    @classmethod
-    def eebo_page_index_data(cls, digwork):
-        # get page span from digitized work
-        page_span = digwork.page_span
-        max_page = None
-        if page_span:
-            max_page = max(page_span)
-        digwork_index_id = digwork.index_id()
-
-        page_generator = eebo_tcp.page_data(digwork.source_id)
-
-        for i, page_info in enumerate(page_generator, 1):
-            # if indexing a page range, stop iterating once we are
-            # past the highest page in range
-            if max_page and i > max_page:
-                page_generator.close()
-                # NOTE: on OSX, when used with multiproc index_pages, requires
-                # envionment variable OBJC_DISABLE_INITIALIZE_FORK_SAFETY="YES"
-
-            # if the document has a page range defined, skip any pages not in range
-            if page_span and i not in page_span:
-                continue
-
-            page_info.update(
-                {
-                    "id": f"{digwork_index_id}.{i}",
-=======
 
             # remove page id and use in combination with digwork index id
             # to generate unique id.
@@ -1316,21 +1265,74 @@
                 # if page id is not set, use enumeration id
                 page_id = i
 
-            # update withcommon fields needed for all pages across sources
+            # update with common fields needed for all pages across sources
             page_info.update(
                 {
                     "id": f"{digwork_index_id}.{page_id}",
->>>>>>> 7504be05
                     "source_id": digwork.source_id,
                     "group_id_s": digwork_index_id,  # for grouping with work record
                     "cluster_id_s": digwork.index_cluster_id,  # for grouping with cluster
                     "order": i,
-<<<<<<< HEAD
                     # make sure label is set; fallback to sequence number if no label
                     "label": page_info.get("label") or i,
-=======
->>>>>>> 7504be05
                     "item_type": "page",
                 }
             )
-            yield page_info+            yield page_info
+
+            # yield {
+            #    "id": f"{digwork_index_id}.{page_id}",
+            #     "source_id": digwork.source_id,
+            #     "group_id_s": digwork_index_id,  # for grouping with work record
+            #     "cluster_id_s": digwork.index_cluster_id,  # for grouping with cluster
+            #     "content": page.get("ocrText"),  # some pages have no text
+            #     "order": i,
+            #     "label": page_label,
+            #     "item_type": "page",
+            #     # image id needed for thumbnail url; use solr dynamic field
+            #     "image_id_s": page["image"]["id"],
+            # }
+
+    # @classmethod
+    # def eebo_page_index_data(cls, digwork):
+    #     # get page span from digitized work
+    #     page_span = digwork.page_span
+    #     max_page = None
+    #     if page_span:
+    #         max_page = max(page_span)
+    #     digwork_index_id = digwork.index_id()
+
+    #     page_generator = eebo_tcp.page_data(digwork.source_id)
+
+    #     for i, page_info in enumerate(page_generator, 1):
+    #         # if indexing a page range, stop iterating once we are
+    #         # past the highest page in range
+    #         if max_page and i > max_page:
+    #             page_generator.close()
+    #             # NOTE: on OSX, when used with multiproc index_pages, requires
+    #             # envionment variable OBJC_DISABLE_INITIALIZE_FORK_SAFETY="YES"
+
+    #         # if the document has a page range defined, skip any pages not in range
+    #         if page_span and i not in page_span:
+    #             continue
+
+    #         page_info.update(
+    #             {
+    #                 "id": f"{digwork_index_id}.{i}",
+
+    #         # remove page id and use in combination with digwork index id
+    #         # to generate unique id.
+    #         try:
+    #             page_id = page_info.pop("page_id")
+    #         except KeyError:
+    #             # if page id is not set, use enumeration id
+    #             page_id = i
+
+    #         # update with common fields needed for all pages across sources
+    #         page_info.update(
+    #             {
+    #                 "id": f"{digwork_index_id}.{page_id}",
+
+    #             }
+    #         )
+    #         yield page_info