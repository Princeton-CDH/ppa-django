--- conflicted
+++ resolved
@@ -1025,17 +1025,14 @@
         making an extra API call if data is already available."""
         if gale_record is None:
             gale_record = GaleAPI().get_item(digwork.source_id)
-<<<<<<< HEAD
 
         # get page span from digitized work
         page_span = digwork.page_span
 
-=======
-        # NOTE when adding support for excerpts from Gale, we should
-        # ensure that order is set based on the sequence of images within the volume
-        # (not within the excerpt), since order is used to generate
-        # the link directly to specific pages on Gale
->>>>>>> 6cd461e5
+        # NOTE when adding support for excerpts from Gale, order must be
+        # set based on the sequence of images within the volume
+        # (NOT within the excerpt), since order is used to generate
+        # the link to a specific page result on Gale
         for i, page in enumerate(gale_record["pageResponse"]["pages"], 1):
             page_number = page["pageNumber"]
             page_num_int = int(page_number)
