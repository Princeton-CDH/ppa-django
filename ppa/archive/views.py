--- conflicted
+++ resolved
@@ -2,11 +2,8 @@
 import json
 import logging
 
-<<<<<<< HEAD
-=======
 from django.http import HttpResponse
 from django.utils.timezone import now
->>>>>>> b6db18b0
 from django.views.generic import ListView, DetailView
 from SolrClient.exceptions import SolrError
 
@@ -88,11 +85,8 @@
             'expand': 'true',
             'expand.rows': 10,   # number of items in the collapsed group, i.e pages to display
             'join_query': join_q,
-<<<<<<< HEAD
             'coll_query': coll_query
             # 'rows': 50  # override solr default of 10 results; display 50 at a time for now
-=======
->>>>>>> b6db18b0
         })
 
         return self.solrq
@@ -104,6 +98,9 @@
             # (e.g., incomplete exact phrase)
             context = super(DigitizedWorkListView, self).get_context_data(**kwargs)
             page_groups = json.loads(self.solrq.get_json()).get('expanded', {})
+            facet_dict = self.solrq.get_facets()
+            self.form.set_choices_from_facets(facet_dict)
+
         except SolrError as solr_err:
             context = {'object_list': []}
             if 'Cannot parse' in str(solr_err):
@@ -111,9 +108,6 @@
             else:
                 error_msg = 'Something went wrong.'
             context = {'object_list': [], 'error': error_msg}
-
-        facet_dict = self.solrq.get_facets()
-        self.form.set_choices_from_facets(facet_dict)
 
         context.update({
             'search_form': self.form,
@@ -132,14 +126,13 @@
     slug_url_kwarg = 'source_id'
 
 
-<<<<<<< HEAD
 class CollectionListView(ListView):
     '''Display list of public-facing :class:ppa.archive.models.Collection instances'''
     model = Collection
     # NOTE: For consistency with DigitizedWork's list view
     template_name = 'archive/list_collections.html'
     ordering = ('name',)
-=======
+
 
 class DigitizedWorkCSV(ListView):
     '''Export of digitized work details as CSV download.'''
@@ -170,6 +163,4 @@
         return response
 
     def get(self, *args, **kwargs):
-        return self.render_to_csv(self.get_data())
-
->>>>>>> b6db18b0
+        return self.render_to_csv(self.get_data())