import csv
import json
import logging

from django.contrib import messages
from django.core.exceptions import ValidationError
from django.http import HttpResponse
from django.shortcuts import redirect
from django.utils.http import urlencode
from django.utils.timezone import now
from django.urls import reverse
from django.views.generic import ListView, DetailView
from django.views.generic.edit import FormView
from SolrClient.exceptions import SolrError

from ppa.archive.forms import SearchForm, AddToCollectionForm
from ppa.archive.models import DigitizedWork, Collection
from ppa.archive.solr import get_solr_connection, PagedSolrQuery


logger = logging.getLogger(__name__)


class DigitizedWorkListView(ListView):
    '''Search and browse digitized works.  Based on Solr index
    of works and pages.'''

    template_name = 'archive/list_digitizedworks.html'
    form_class = SearchForm
    # NOTE: listview would be nice, but would have to figure out how to
    # make solrclient compatible with django pagination

    paginate_by = 50

    # keyword query; assume no search terms unless set
    query = None

    def get_queryset(self, **kwargs):
<<<<<<< HEAD
        self.form = SearchForm(self.request.GET)
        join_q = collections = None
        if self.form.is_valid():
            self.query = self.form.cleaned_data.get("query", "")
=======

        form_opts = self.request.GET.copy()
        # Check for a nonsensical search with 'relevance' and no query string
        if 'query' not in form_opts or not form_opts['query']:
            if 'sort' in form_opts and form_opts['sort'] == 'relevance':
                del form_opts['sort']

        for key, val in self.form_class.defaults.items():
            # set as list to avoid nested lists
            # follows solution using in derrida-django for InstanceListView
            if isinstance(val, list):
                form_opts.setlistdefault(key, val)
            else:
                form_opts.setdefault(key, val)

        # NOTE: Default sort for keyword search should be relevance but
        # currently no way to distinguish default sort from user selected
        self.form = self.form_class(form_opts)

        query = solr_q = join_q = collections = sort = None
        if self.form.is_valid():
            query = self.form.cleaned_data.get("query", "")
            sort = self.form.cleaned_data.get("sort", "")
>>>>>>> 1d6920d8
            # NOTE: This allows us to get the name of collections for
            # collections_exact and set collections to a list of collection names
            collections = self.form.cleaned_data.get("collections", None)

        # solr supports multiple filter queries, and documents must
        # match all of them; collect them as a list to allow multiple
        filter_q = []

        coll_query = ''
        # use filter query to restrict by collection if specified
        if collections:
            # OR to allow multiple; quotes to handle multiword collection names
            coll_query = 'collections_exact:(%s)' % \
                (' OR '.join(['"%s"' % coll for coll in collections]))
            # work in collection or page associated with work in collection
            filter_q.append('(%(coll)s OR {!join from=id to=srcid v=$coll_query})' \
                % {'coll': coll_query})

        if self.query:
            # simple keyword search across all text content
            solr_q = join_q = "text:(%s)" % self.query

            # use join to ensure we always get the work if any pages match
            # using query syntax as documented at
            # http://comments.gmane.org/gmane.comp.jakarta.lucene.solr.user/95646
            # to support exact phrase searches
            solr_q = 'text:(%s) OR {!join from=srcid to=id v=$join_query}' % self.query
            # sort by relevance, return score for display
        else:
            solr_q = '*:*'

        self.sort, solr_sort = self.form.get_solr_sort_field(sort)

        fields = '*,score'
        # NOTE: For now, defaulting to always including score in fields

        logger.debug("Solr search query: %s", solr_q)

        # use filter query to collapse works and pages into groups
        # sort so work is first, then by page order
        filter_q.append('{!collapse field=srcid sort="order asc"}')

        self.solrq = PagedSolrQuery({
            'q': solr_q,
            'sort': solr_sort,
            'fl': fields,
            'fq': filter_q,
            # turn on faceting and add any self.form facet_fields
            'facet': 'true',
            'facet.field': [field for field in self.form.facet_fields],
            # default expand sort is score desc
            'expand': 'true',
            'expand.rows': 2,   # number of items in the collapsed group, i.e pages to display
            'join_query': join_q,
            'coll_query': coll_query,
            # override solr default of 10 results; display 50 at a time for now
            'rows': 50
        })

        return self.solrq

    def get_page_highlights(self, page_groups):
         # If there is a keyword search, query Solr for matching pages
        # with text highlighting.  Note that this has to be done as
        # a separate query because Solr doesn't support highlighting on
        # collapsed items.

        page_highlights = {}
        if not self.query or not page_groups:
            # if there is no keyword query, bail out
            return page_highlights

        # generate a list of page ids from the grouped results
        page_ids = [page['id'] for results in page_groups.values()
                    for page in results['docs']]

        if not page_ids:
            # if no page ids were found, bail out
            return page_highlights

        # Query solr for the desired pages by id with the same
        # keyword search.
        # NOTE: This id query assumes OR is default; if  that changes,
        # add an explicitly OR here between ids.
        # NOTE 2: using quotes around ids to handle ids that include
        # colons, e.g. ark:/foo/bar .
        solr_pageq = PagedSolrQuery({
            'q': 'text:(%s) AND id:(%s)' % \
                (self.query, ' '.join('"%s"' % pid for pid in page_ids)),
            # enable highlighting on content field with 3 snippets
            'hl': True,
            'hl.fl': 'content',
            'hl.snippets': 3,
            # use Unified Highlighter (not default but recommended)
            'hl.method': 'unified',
            # override solr default of 10 results to return all pages
            'rows': len(page_ids)
        })
        return solr_pageq.get_highlighting()

    def get_context_data(self, **kwargs):
        page_groups = None
        try:
            # catch an error querying solr when the search terms cannot be parsed
            # (e.g., incomplete exact phrase)
            context = super(DigitizedWorkListView, self).get_context_data(**kwargs)
            # raw_solr_response = json.loads(self.solrq.get_json())
            # page_groups = raw_solr_response.get('expanded', {})
            page_groups = self.solrq.get_expanded()
            facet_dict = self.solrq.get_facets()

            self.form.set_choices_from_facets(facet_dict)

        except SolrError as solr_err:
            context = {'object_list': []}
            if 'Cannot parse' in str(solr_err):
                error_msg = 'Unable to parse search query; please revise and try again.'
            else:
                error_msg = 'Something went wrong.'
            context = {'object_list': [], 'error': error_msg}

        context.update({
            'search_form': self.form,
            # total and object_list provided by paginator
            'sort': self.sort,
            'page_groups': page_groups,
            'page_highlights': self.get_page_highlights(page_groups),
        })
        return context


class DigitizedWorkDetailView(DetailView):
    '''Display details for a single digitized work'''
    model = DigitizedWork
    slug_field = 'source_id'
    slug_url_kwarg = 'source_id'


class CollectionListView(ListView):
    '''
    Display list of public-facing :class:`ppa.archive.models.Collection`
    instances
    '''
    model = Collection
    # NOTE: For consistency with DigitizedWork's list view
    template_name = 'archive/list_collections.html'
    ordering = ('name',)


class DigitizedWorkCSV(ListView):
    '''Export of digitized work details as CSV download.'''
    # NOTE: csv logic could be extracted as a view mixin for reuse
    model = DigitizedWork
    # order by id for now, for simplicity
    ordering = 'id'
    header_row = ['Database ID', 'Source ID', 'Title', 'Author',
                  'Publication Date', 'Publication Place', 'Publisher',
                  'Enumcron', 'Collection', 'Page Count', 'Date Added',
                  'Last Updated']

    def get_csv_filename(self):
        '''Return the CSV file name based on the current datetime.

        :returns: the filename for the CSV to be generated
        :rtype: str
        '''
        return 'ppa-digitizedworks-%s.csv' % now().strftime('%Y%m%dT%H:%M:%S')

    def get_data(self):
        '''Get data for the CSV.

        :returns: rows for CSV columns
        :rtype: tuple
        '''
        return ((dw.id, dw.source_id, dw.title, dw.author,
                 dw.pub_date, dw.pub_place, dw.publisher, dw.enumcron,
                 ';'.join([coll.name for coll in dw.collections.all()]),
                 dw.page_count, dw.added, dw.updated
                 )
                for dw in self.get_queryset().prefetch_related('collections'))
        # NOTE: prefetch collections so they are retrieved more efficiently
        # all at once, rather than one at a time for each item

    def render_to_csv(self, data):
        '''
        Render the CSV as an HTTP response.

        :rtype: :class:`django.http.HttpResponse`
        '''
        response = HttpResponse(content_type='text/csv')
        response['Content-Disposition'] = 'attachment; filename="%s"' % \
            self.get_csv_filename()

        writer = csv.writer(response)
        writer.writerow(self.header_row)
        for row in data:
            writer.writerow(row)
        return response

    def get(self, *args, **kwargs):
        '''Return CSV file on GET request.'''
        return self.render_to_csv(self.get_data())


class AddToCollection(ListView, FormView):
    '''
    View to bulk add a queryset of :class:`ppa.archive.models.DigitizedWork`
    to a set of :class:`ppa.archive.models.Collection instances`.

    Restricted to staff users via staff_member_required on url.
    '''

    model = DigitizedWork
    template_name = 'archive/add_to_collection.html'
    form_class = AddToCollectionForm

    def get_success_url(self):
        '''
        Redirect to the :class:`ppa.archive.models.DigitizedWork`
        change_list in the Django admin with pagination and filters preserved.
        Expects :meth:`ppa.archive.admin.bulk_add_collection`
        to have set 'collection-add-filters' as a dict in the request's
        session.
        '''
        change_list = reverse('admin:archive_digitizedwork_changelist')
        # get request.session's querystring filter, and if it exists
        # use it to set the querystring
        querystring = ''
        filter_dict = self.request.session.get('collection-add-filters', None)
        if filter_dict:
            querystring = '?%s' % urlencode(filter_dict)
        return '%s%s' % (change_list, querystring)

    def get_queryset(self, *args, **kwargs):
        '''Return a queryset filtered by id, or empty list if no ids'''
        # get ids from session if there are any
        ids = self.request.session.get('collection-add-ids', [])
        # if somehow a problematic non-pk is pushed, will be ignored in filter
        digworks = DigitizedWork.objects.filter(id__in=ids
                                                if ids else []).order_by('id')
        # revise the stored list in session to eliminate any pks
        # that don't exist
        self.request.session['collection-add-ids'] = \
            list(digworks.values_list('id', flat=True))
        return digworks

    def post(self, request, *args, **kwargs):
        '''
        Add :class:`ppa.archive.models.DigitizedWork` instances passed in form
        data to selected instances of :class:`ppa.archive.models.Collection`,
        then return to change_list view.

        Expects a list of DigitizedWork ids to be set in the request session.

        '''
        form = AddToCollectionForm(request.POST)
        if form.is_valid() and request.session['collection-add-ids']:
            data = form.cleaned_data
            # get digitzed works from validated form
            digitized_works = self.get_queryset()
            del request.session['collection-add-ids']
            for collection in data['collections']:
                # add rather than set to ensure add does not replace
                # previous digitized works in set.
                collection.digitizedwork_set.add(*digitized_works)
            # reindex solr with the new collection data
            solr_docs = [work.index_data() for work in digitized_works]
            solr, solr_collection = get_solr_connection()
            solr.index(solr_collection, solr_docs,
                       params={'commitWithin': 2000})
            # create a success message to add to message framework stating
            # what happened
            num_works = digitized_works.count()
            collections = ', '.join(collection.name for
                                    collection in data['collections'])
            messages.success(request, 'Successfully added %d works to: %s.'
                             % (num_works, collections))
            # redirect to the change list with the message intact
            return redirect(self.get_success_url())
        # make form error more descriptive, default to an error re: pks
        if 'collections' in form.errors:
            del form.errors['collections']
            form.add_error(
                'collections',
                ValidationError('Please select at least one Collection')
            )
        # Provide an object list for ListView and emulate CBV calling
        # render_to_response to pass form with errors; just calling super
        # doesn't pass the form with error set
        self.object_list = self.get_queryset()
        return self.render_to_response(self.get_context_data(form=form))<|MERGE_RESOLUTION|>--- conflicted
+++ resolved
@@ -36,12 +36,6 @@
     query = None
 
     def get_queryset(self, **kwargs):
-<<<<<<< HEAD
-        self.form = SearchForm(self.request.GET)
-        join_q = collections = None
-        if self.form.is_valid():
-            self.query = self.form.cleaned_data.get("query", "")
-=======
 
         form_opts = self.request.GET.copy()
         # Check for a nonsensical search with 'relevance' and no query string
@@ -61,11 +55,10 @@
         # currently no way to distinguish default sort from user selected
         self.form = self.form_class(form_opts)
 
-        query = solr_q = join_q = collections = sort = None
+        solr_q = join_q = collections = sort = None
         if self.form.is_valid():
-            query = self.form.cleaned_data.get("query", "")
+            self.query = self.form.cleaned_data.get("query", "")
             sort = self.form.cleaned_data.get("sort", "")
->>>>>>> 1d6920d8
             # NOTE: This allows us to get the name of collections for
             # collections_exact and set collections to a list of collection names
             collections = self.form.cleaned_data.get("collections", None)
