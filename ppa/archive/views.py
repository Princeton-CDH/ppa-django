--- conflicted
+++ resolved
@@ -33,19 +33,6 @@
     paginate_by = 50
 
     def get_queryset(self, **kwargs):
-<<<<<<< HEAD
-        self.form = SearchForm(self.request.GET)
-        query = join_q = collections = None
-        # if the form is not valid, return an empty queryset and bail out
-        # (queryset needed for django paginator)
-        if not self.form.is_valid():
-            return DigitizedWork.objects.none()
-
-        if self.form.is_valid():
-            search_opts = self.form.cleaned_data
-            query = search_opts.get("query", "")
-=======
-
         form_opts = self.request.GET.copy()
         # Check for a nonsensical search with 'relevance' and no query string
         if 'query' not in form_opts or not form_opts['query']:
@@ -64,11 +51,17 @@
         # currently no way to distinguish default sort from user selected
         self.form = self.form_class(form_opts)
 
+        # if the form is not valid, return an empty queryset and bail out
+        # (queryset needed for django paginator)
+        if not self.form.is_valid():
+            return DigitizedWork.objects.none()
+
         query = solr_q = join_q = collections = sort = None
         if self.form.is_valid():
-            query = self.form.cleaned_data.get("query", "")
-            sort = self.form.cleaned_data.get("sort", "")
->>>>>>> 1d6920d8
+            search_opts = self.form.cleaned_data
+            query = search_opts.get("query", "")
+            sort = search_opts.get("sort", "")
+
             # NOTE: This allows us to get the name of collections for
             # collections_exact and set collections to a list of collection names
             collections = search_opts.get("collections", None)
