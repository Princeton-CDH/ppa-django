--- conflicted
+++ resolved
@@ -187,13 +187,8 @@
             # default expand sort is score desc
             'expand': 'true',
             'expand.rows': 2,   # number of items in the collapsed group, i.e pages to display
-<<<<<<< HEAD
             'text_query': text_query,
             'work_query': work_query
-=======
-            'join_query': join_q,
-            'coll_query': coll_query,
->>>>>>> ed610e40
         }
 
         # add facet range options to the solr options
@@ -234,10 +229,6 @@
             'hl': True,
             'hl.fl': 'content',
             'hl.snippets': 3,
-<<<<<<< HEAD
-=======
-            'hl.fragsize': 10,
->>>>>>> ed610e40
             # use Unified Highlighter (not default but recommended)
             'hl.method': 'unified',
             # override solr default of 10 results to return all pages
